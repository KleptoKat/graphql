--- conflicted
+++ resolved
@@ -109,15 +109,12 @@
 yarn test:tck
 ```
 
-<<<<<<< HEAD
-=======
 ### Testing using docker
 
 ```bash
 npm run test-docker
 ```
 
->>>>>>> cae256d7
 ## Linting/formatting
 
 We use ESLint for linting and Prettier for code formatting. Contributions must adhere to our linting and formatting rules.
