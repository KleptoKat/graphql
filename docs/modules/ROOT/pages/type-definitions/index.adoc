--- conflicted
+++ resolved
@@ -11,10 +11,7 @@
 - xref::type-definitions/cypher.adoc[`@cypher` directive] - Learn about how to add custom Cypher to your type definitions.
 - xref::type-definitions/default-values.adoc[Default Values] - Learn about different ways of setting default values for particular fields.
 - xref::type-definitions/database-mapping.adoc[Database Mapping] - Learn how to map the GraphQL Schema fields to custom Neo4j node and relationship properties.
-<<<<<<< HEAD
-=======
 - xref::type-definitions/indexes-and-constraints.adoc[Indexes and Constraints] - Learn how to use schema directives to add indexes and constraints to your Neo4j database.
 - xref::introspector.adoc[Infer GraphQL Type Definitions] - If you have an existing database, you can learn how to automatically generate the type definition file from that.
->>>>>>> cae256d7
 
 
