--- conflicted
+++ resolved
@@ -1257,7 +1257,10 @@
               name: StringAggregateSelection;
             };
 
-<<<<<<< HEAD
+            export type StringAggregateSelection = {
+              __typename?: \\"StringAggregateSelection\\";
+              shortest?: Maybe<Scalars[\\"String\\"]>;
+              longest?: Maybe<Scalars[\\"String\\"]>;
             export type PersonSubscriptionResponse = {
               __typename?: \\"PersonSubscriptionResponse\\";
               type: Scalars[\\"String\\"];
@@ -1275,12 +1278,6 @@
               __typename?: \\"StringAggregateSelectionNonNullable\\";
               shortest: Scalars[\\"String\\"];
               longest: Scalars[\\"String\\"];
-=======
-            export type StringAggregateSelection = {
-              __typename?: \\"StringAggregateSelection\\";
-              shortest?: Maybe<Scalars[\\"String\\"]>;
-              longest?: Maybe<Scalars[\\"String\\"]>;
->>>>>>> 18860e1d
             };
 
             export type UpdateInfo = {
@@ -1544,7 +1541,6 @@
               name_NOT_ENDS_WITH?: Maybe<Scalars[\\"String\\"]>;
             };
 
-<<<<<<< HEAD
             export type SubscriptionFilter = {
               type?: Maybe<NodeUpdatedType>;
               type_NOT?: Maybe<NodeUpdatedType>;
@@ -1584,10 +1580,7 @@
               propsUpdated?: Maybe<Array<Scalars[\\"String\\"]>>;
             };
 
-            export interface StringAggregateInputNonNullable {
-=======
             export interface StringAggregateInput {
->>>>>>> 18860e1d
               shortest?: boolean;
               longest?: boolean;
             }
