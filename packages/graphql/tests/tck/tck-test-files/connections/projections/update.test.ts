/*
 * Copyright (c) "Neo4j"
 * Neo4j Sweden AB [http://neo4j.com]
 *
 * This file is part of Neo4j.
 *
 * Licensed under the Apache License, Version 2.0 (the "License");
 * you may not use this file except in compliance with the License.
 * You may obtain a copy of the License at
 *
 *     http://www.apache.org/licenses/LICENSE-2.0
 *
 * Unless required by applicable law or agreed to in writing, software
 * distributed under the License is distributed on an "AS IS" BASIS,
 * WITHOUT WARRANTIES OR CONDITIONS OF ANY KIND, either express or implied.
 * See the License for the specific language governing permissions and
 * limitations under the License.
 */

import { gql } from "apollo-server";
import { DocumentNode } from "graphql";
import { Neo4jGraphQL } from "../../../../../src";
import { createJwtRequest } from "../../../../utils/create-jwt-request";
import { formatCypher, translateQuery, formatParams } from "../../../utils/tck-test-utils";

describe("Cypher -> Connections -> Projections -> Update", () => {
    const secret = "secret";
    let typeDefs: DocumentNode;
    let neoSchema: Neo4jGraphQL;

    beforeAll(() => {
        typeDefs = gql`
            type Movie {
                title: String!
                actors: [Actor!]! @relationship(type: "ACTED_IN", properties: "ActedIn", direction: IN)
            }

            type Actor {
                name: String!
                movies: [Movie!]! @relationship(type: "ACTED_IN", properties: "ActedIn", direction: OUT)
            }

            interface ActedIn {
                screenTime: Int!
            }
        `;

        neoSchema = new Neo4jGraphQL({
            typeDefs,
            config: { enableRegex: true, jwt: { secret } },
        });
    });

    test("Connection can be selected following update Mutation", async () => {
        const query = gql`
            mutation {
                updateMovies(where: { title: "Forrest Gump" }) {
                    movies {
                        title
                        actorsConnection {
                            edges {
                                screenTime
                                node {
                                    name
                                }
                            }
                        }
                    }
                }
            }
        `;

        const req = createJwtRequest("secret", {});
        const result = await translateQuery(neoSchema, query, {
            req,
        });

        expect(formatCypher(result.cypher)).toMatchInlineSnapshot(`
            "MATCH (this:Movie)
            WHERE this.title = $this_title
            WITH this
<<<<<<< HEAD
            CALL apoc.util.validate(NOT(apoc.util.validatePredicate(NOT(EXISTS((this)<-[:ACTED_IN]-(:Actor))), '@neo4j/graphql/RELATIONSHIP-REQUIREDMovie.actors required', [0])), '@neo4j/graphql/RELATIONSHIP-REQUIRED', [0])
=======
>>>>>>> edbd3037
            CALL {
            WITH this
            MATCH (this)<-[this_acted_in_relationship:ACTED_IN]-(this_actor:Actor)
            WITH collect({ screenTime: this_acted_in_relationship.screenTime, node: { name: this_actor.name } }) AS edges
            RETURN { edges: edges, totalCount: size(edges) } AS actorsConnection
            }
            RETURN this { .title, actorsConnection } AS this"
        `);

        expect(formatParams(result.params)).toMatchInlineSnapshot(`
            "{
                \\"this_title\\": \\"Forrest Gump\\"
            }"
        `);
    });
});<|MERGE_RESOLUTION|>--- conflicted
+++ resolved
@@ -79,10 +79,6 @@
             "MATCH (this:Movie)
             WHERE this.title = $this_title
             WITH this
-<<<<<<< HEAD
-            CALL apoc.util.validate(NOT(apoc.util.validatePredicate(NOT(EXISTS((this)<-[:ACTED_IN]-(:Actor))), '@neo4j/graphql/RELATIONSHIP-REQUIREDMovie.actors required', [0])), '@neo4j/graphql/RELATIONSHIP-REQUIRED', [0])
-=======
->>>>>>> edbd3037
             CALL {
             WITH this
             MATCH (this)<-[this_acted_in_relationship:ACTED_IN]-(this_actor:Actor)
