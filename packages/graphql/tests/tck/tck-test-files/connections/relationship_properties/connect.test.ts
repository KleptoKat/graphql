/*
 * Copyright (c) "Neo4j"
 * Neo4j Sweden AB [http://neo4j.com]
 *
 * This file is part of Neo4j.
 *
 * Licensed under the Apache License, Version 2.0 (the "License");
 * you may not use this file except in compliance with the License.
 * You may obtain a copy of the License at
 *
 *     http://www.apache.org/licenses/LICENSE-2.0
 *
 * Unless required by applicable law or agreed to in writing, software
 * distributed under the License is distributed on an "AS IS" BASIS,
 * WITHOUT WARRANTIES OR CONDITIONS OF ANY KIND, either express or implied.
 * See the License for the specific language governing permissions and
 * limitations under the License.
 */

import { gql } from "apollo-server";
import { DocumentNode } from "graphql";
import { Neo4jGraphQL } from "../../../../../src";
import { createJwtRequest } from "../../../../utils/create-jwt-request";
import { formatCypher, translateQuery, formatParams } from "../../../utils/tck-test-utils";

describe("Relationship Properties Connect Cypher", () => {
    const secret = "secret";
    let typeDefs: DocumentNode;
    let neoSchema: Neo4jGraphQL;

    beforeAll(() => {
        typeDefs = gql`
            type Movie {
                title: String!
                actors: [Actor!]! @relationship(type: "ACTED_IN", properties: "ActedIn", direction: IN)
            }

            type Actor {
                name: String!
                movies: [Movie!]! @relationship(type: "ACTED_IN", properties: "ActedIn", direction: OUT)
            }

            interface ActedIn {
                screenTime: Int!
            }
        `;

        neoSchema = new Neo4jGraphQL({
            typeDefs,
            config: { enableRegex: true, jwt: { secret } },
        });
    });

    test("Create movie while connecting a relationship that has properties", async () => {
        const query = gql`
            mutation {
                createMovies(input: [{ title: "Forrest Gump", actors: { connect: [{ edge: { screenTime: 60 } }] } }]) {
                    movies {
                        title
                        actorsConnection {
                            edges {
                                screenTime
                                node {
                                    name
                                }
                            }
                        }
                    }
                }
            }
        `;

        const req = createJwtRequest("secret", {});
        const result = await translateQuery(neoSchema, query, {
            req,
        });

        expect(formatCypher(result.cypher)).toMatchInlineSnapshot(`
            "CALL {
            CREATE (this0:Movie)
            SET this0.title = $this0_title
            WITH this0, [ metaVal IN [{type: 'Created', name: 'Movie', id: id(this0), properties: this0}] WHERE metaVal IS NOT NULL AND metaVal.id IS NOT NULL AND (metaVal.toID IS NOT NULL OR metaVal.toName IS NULL) ] as this0_mutateMeta
            CALL {
            WITH this0, this0_mutateMeta
            	OPTIONAL MATCH (this0_actors_connect0_node:Actor)
            CALL apoc.do.when(this0_actors_connect0_node IS NOT NULL AND this0 IS NOT NULL, \\"
            			MERGE (this0)<-[this0_actors_connect0_relationship:ACTED_IN]-(this0_actors_connect0_node)
            SET this0_actors_connect0_relationship.screenTime = $this0_actors_connect0_relationship_screenTime
            RETURN this0, this0_actors_connect0_node, [ metaVal IN [{type: 'Connected', name: 'Movie', relationshipName: 'ACTED_IN', toName: 'Actor', id: id(this0), relationshipID: id(this0_actors_connect0_relationship), toID: id(this0_actors_connect0_node), properties: this0_actors_connect0_relationship}] WHERE metaVal IS NOT NULL AND metaVal.id IS NOT NULL AND (metaVal.toID IS NOT NULL OR metaVal.toName IS NULL) ] as this0_actors_connect0_node_mutateMeta
            \\", \\"\\", {this0:this0, this0_actors_connect0_node:this0_actors_connect0_node, this0_actors_connect0_relationship_screenTime:$this0_actors_connect0_relationship_screenTime})
            YIELD value
            WITH this0, this0_actors_connect0_node, value.this0_actors_connect0_node_mutateMeta as this0_actors_connect_mutateMeta
            RETURN REDUCE(tmp1_this0_actors_connect_mutateMeta = [], tmp2_this0_actors_connect_mutateMeta IN COLLECT(this0_actors_connect_mutateMeta) | tmp1_this0_actors_connect_mutateMeta + tmp2_this0_actors_connect_mutateMeta) as this0_actors_connect_mutateMeta
            }
<<<<<<< HEAD
            WITH this0, this0_mutateMeta + this0_actors_connect_mutateMeta as this0_mutateMeta
            WITH this0, this0_mutateMeta
            CALL apoc.util.validate(NOT(apoc.util.validatePredicate(NOT(EXISTS((this0)<-[:ACTED_IN]-(:Actor))), '@neo4j/graphql/RELATIONSHIP-REQUIREDMovie.actors required', [0])), '@neo4j/graphql/RELATIONSHIP-REQUIRED', [0])
            RETURN this0, REDUCE(tmp1_this0_mutateMeta = [], tmp2_this0_mutateMeta IN COLLECT(this0_mutateMeta) | tmp1_this0_mutateMeta + tmp2_this0_mutateMeta) as this0_mutateMeta
=======
            RETURN this0
>>>>>>> edbd3037
            }
            WITH this0, this0_mutateMeta as mutateMeta
            CALL {
            WITH this0
            MATCH (this0)<-[this0_acted_in_relationship:ACTED_IN]-(this0_actor:Actor)
            WITH collect({ screenTime: this0_acted_in_relationship.screenTime, node: { name: this0_actor.name } }) AS edges
            RETURN { edges: edges, totalCount: size(edges) } AS actorsConnection
            }
            RETURN mutateMeta, this0 { .title, actorsConnection } AS this0"
        `);

        expect(formatParams(result.params)).toMatchInlineSnapshot(`
            "{
                \\"this0_title\\": \\"Forrest Gump\\",
                \\"this0_actors_connect0_relationship_screenTime\\": {
                    \\"low\\": 60,
                    \\"high\\": 0
                }
            }"
        `);
    });

    test("Create movie while connecting a relationship that has properties(with where on node)", async () => {
        const query = gql`
            mutation {
                createMovies(
                    input: [
                        {
                            title: "Forrest Gump"
                            actors: { connect: [{ where: { node: { name: "Tom Hanks" } }, edge: { screenTime: 60 } }] }
                        }
                    ]
                ) {
                    movies {
                        title
                        actorsConnection {
                            edges {
                                screenTime
                                node {
                                    name
                                }
                            }
                        }
                    }
                }
            }
        `;

        const req = createJwtRequest("secret", {});
        const result = await translateQuery(neoSchema, query, {
            req,
        });

        expect(formatCypher(result.cypher)).toMatchInlineSnapshot(`
            "CALL {
            CREATE (this0:Movie)
            SET this0.title = $this0_title
            WITH this0, [ metaVal IN [{type: 'Created', name: 'Movie', id: id(this0), properties: this0}] WHERE metaVal IS NOT NULL AND metaVal.id IS NOT NULL AND (metaVal.toID IS NOT NULL OR metaVal.toName IS NULL) ] as this0_mutateMeta
            CALL {
            WITH this0, this0_mutateMeta
            	OPTIONAL MATCH (this0_actors_connect0_node:Actor)
            	WHERE this0_actors_connect0_node.name = $this0_actors_connect0_node_name
            CALL apoc.do.when(this0_actors_connect0_node IS NOT NULL AND this0 IS NOT NULL, \\"
            			MERGE (this0)<-[this0_actors_connect0_relationship:ACTED_IN]-(this0_actors_connect0_node)
            SET this0_actors_connect0_relationship.screenTime = $this0_actors_connect0_relationship_screenTime
            RETURN this0, this0_actors_connect0_node, [ metaVal IN [{type: 'Connected', name: 'Movie', relationshipName: 'ACTED_IN', toName: 'Actor', id: id(this0), relationshipID: id(this0_actors_connect0_relationship), toID: id(this0_actors_connect0_node), properties: this0_actors_connect0_relationship}] WHERE metaVal IS NOT NULL AND metaVal.id IS NOT NULL AND (metaVal.toID IS NOT NULL OR metaVal.toName IS NULL) ] as this0_actors_connect0_node_mutateMeta
            \\", \\"\\", {this0:this0, this0_actors_connect0_node:this0_actors_connect0_node, this0_actors_connect0_relationship_screenTime:$this0_actors_connect0_relationship_screenTime})
            YIELD value
            WITH this0, this0_actors_connect0_node, value.this0_actors_connect0_node_mutateMeta as this0_actors_connect_mutateMeta
            RETURN REDUCE(tmp1_this0_actors_connect_mutateMeta = [], tmp2_this0_actors_connect_mutateMeta IN COLLECT(this0_actors_connect_mutateMeta) | tmp1_this0_actors_connect_mutateMeta + tmp2_this0_actors_connect_mutateMeta) as this0_actors_connect_mutateMeta
            }
<<<<<<< HEAD
            WITH this0, this0_mutateMeta + this0_actors_connect_mutateMeta as this0_mutateMeta
            WITH this0, this0_mutateMeta
            CALL apoc.util.validate(NOT(apoc.util.validatePredicate(NOT(EXISTS((this0)<-[:ACTED_IN]-(:Actor))), '@neo4j/graphql/RELATIONSHIP-REQUIREDMovie.actors required', [0])), '@neo4j/graphql/RELATIONSHIP-REQUIRED', [0])
            RETURN this0, REDUCE(tmp1_this0_mutateMeta = [], tmp2_this0_mutateMeta IN COLLECT(this0_mutateMeta) | tmp1_this0_mutateMeta + tmp2_this0_mutateMeta) as this0_mutateMeta
=======
            RETURN this0
>>>>>>> edbd3037
            }
            WITH this0, this0_mutateMeta as mutateMeta
            CALL {
            WITH this0
            MATCH (this0)<-[this0_acted_in_relationship:ACTED_IN]-(this0_actor:Actor)
            WITH collect({ screenTime: this0_acted_in_relationship.screenTime, node: { name: this0_actor.name } }) AS edges
            RETURN { edges: edges, totalCount: size(edges) } AS actorsConnection
            }
            RETURN mutateMeta, this0 { .title, actorsConnection } AS this0"
        `);

        expect(formatParams(result.params)).toMatchInlineSnapshot(`
            "{
                \\"this0_title\\": \\"Forrest Gump\\",
                \\"this0_actors_connect0_node_name\\": \\"Tom Hanks\\",
                \\"this0_actors_connect0_relationship_screenTime\\": {
                    \\"low\\": 60,
                    \\"high\\": 0
                }
            }"
        `);
    });

    test("Update a movie while connecting a relationship that has properties(top level-connect)", async () => {
        const query = gql`
            mutation {
                updateMovies(where: { title: "Forrest Gump" }, connect: { actors: { edge: { screenTime: 60 } } }) {
                    movies {
                        title
                        actorsConnection {
                            edges {
                                screenTime
                                node {
                                    name
                                }
                            }
                        }
                    }
                }
            }
        `;

        const req = createJwtRequest("secret", {});
        const result = await translateQuery(neoSchema, query, {
            req,
        });

        expect(formatCypher(result.cypher)).toMatchInlineSnapshot(`
            "MATCH (this:Movie)
            WHERE this.title = $this_title
            WITH this
            CALL {
            WITH this
            	OPTIONAL MATCH (this_connect_actors0_node:Actor)
            CALL apoc.do.when(this_connect_actors0_node IS NOT NULL AND this IS NOT NULL, \\"
            			MERGE (this)<-[this_connect_actors0_relationship:ACTED_IN]-(this_connect_actors0_node)
            SET this_connect_actors0_relationship.screenTime = $this_connect_actors0_relationship_screenTime
            RETURN this, this_connect_actors0_node, [ metaVal IN [{type: 'Connected', name: 'Movie', relationshipName: 'ACTED_IN', toName: 'Actor', id: id(this), relationshipID: id(this_connect_actors0_relationship), toID: id(this_connect_actors0_node), properties: this_connect_actors0_relationship}] WHERE metaVal IS NOT NULL AND metaVal.id IS NOT NULL AND (metaVal.toID IS NOT NULL OR metaVal.toName IS NULL) ] as this_connect_actors0_node_mutateMeta
            \\", \\"\\", {this:this, this_connect_actors0_node:this_connect_actors0_node, this_connect_actors0_relationship_screenTime:$this_connect_actors0_relationship_screenTime})
            YIELD value
            WITH this, this_connect_actors0_node, value.this_connect_actors0_node_mutateMeta as this_connect_actors_mutateMeta
            RETURN REDUCE(tmp1_this_connect_actors_mutateMeta = [], tmp2_this_connect_actors_mutateMeta IN COLLECT(this_connect_actors_mutateMeta) | tmp1_this_connect_actors_mutateMeta + tmp2_this_connect_actors_mutateMeta) as this_connect_actors_mutateMeta
            }
<<<<<<< HEAD
            WITH this, this_connect_actors_mutateMeta as mutateMeta
            WITH this, mutateMeta
            CALL apoc.util.validate(NOT(apoc.util.validatePredicate(NOT(EXISTS((this)<-[:ACTED_IN]-(:Actor))), '@neo4j/graphql/RELATIONSHIP-REQUIREDMovie.actors required', [0])), '@neo4j/graphql/RELATIONSHIP-REQUIRED', [0])
=======
            WITH this
>>>>>>> edbd3037
            CALL {
            WITH this
            MATCH (this)<-[this_acted_in_relationship:ACTED_IN]-(this_actor:Actor)
            WITH collect({ screenTime: this_acted_in_relationship.screenTime, node: { name: this_actor.name } }) AS edges
            RETURN { edges: edges, totalCount: size(edges) } AS actorsConnection
            }
            RETURN mutateMeta, this { .title, actorsConnection } AS this"
        `);

        expect(formatParams(result.params)).toMatchInlineSnapshot(`
            "{
                \\"this_title\\": \\"Forrest Gump\\",
                \\"this_connect_actors0_relationship_screenTime\\": {
                    \\"low\\": 60,
                    \\"high\\": 0
                }
            }"
        `);
    });

    test("Update a movie while connecting a relationship that has properties(top level-connect)(with where on node)", async () => {
        const query = gql`
            mutation {
                updateMovies(
                    where: { title: "Forrest Gump" }
                    connect: { actors: { where: { node: { name: "Tom Hanks" } }, edge: { screenTime: 60 } } }
                ) {
                    movies {
                        title
                        actorsConnection {
                            edges {
                                screenTime
                                node {
                                    name
                                }
                            }
                        }
                    }
                }
            }
        `;

        const req = createJwtRequest("secret", {});
        const result = await translateQuery(neoSchema, query, {
            req,
        });

        expect(formatCypher(result.cypher)).toMatchInlineSnapshot(`
            "MATCH (this:Movie)
            WHERE this.title = $this_title
            WITH this
            CALL {
            WITH this
            	OPTIONAL MATCH (this_connect_actors0_node:Actor)
            	WHERE this_connect_actors0_node.name = $this_connect_actors0_node_name
            CALL apoc.do.when(this_connect_actors0_node IS NOT NULL AND this IS NOT NULL, \\"
            			MERGE (this)<-[this_connect_actors0_relationship:ACTED_IN]-(this_connect_actors0_node)
            SET this_connect_actors0_relationship.screenTime = $this_connect_actors0_relationship_screenTime
            RETURN this, this_connect_actors0_node, [ metaVal IN [{type: 'Connected', name: 'Movie', relationshipName: 'ACTED_IN', toName: 'Actor', id: id(this), relationshipID: id(this_connect_actors0_relationship), toID: id(this_connect_actors0_node), properties: this_connect_actors0_relationship}] WHERE metaVal IS NOT NULL AND metaVal.id IS NOT NULL AND (metaVal.toID IS NOT NULL OR metaVal.toName IS NULL) ] as this_connect_actors0_node_mutateMeta
            \\", \\"\\", {this:this, this_connect_actors0_node:this_connect_actors0_node, this_connect_actors0_relationship_screenTime:$this_connect_actors0_relationship_screenTime})
            YIELD value
            WITH this, this_connect_actors0_node, value.this_connect_actors0_node_mutateMeta as this_connect_actors_mutateMeta
            RETURN REDUCE(tmp1_this_connect_actors_mutateMeta = [], tmp2_this_connect_actors_mutateMeta IN COLLECT(this_connect_actors_mutateMeta) | tmp1_this_connect_actors_mutateMeta + tmp2_this_connect_actors_mutateMeta) as this_connect_actors_mutateMeta
            }
<<<<<<< HEAD
            WITH this, this_connect_actors_mutateMeta as mutateMeta
            WITH this, mutateMeta
            CALL apoc.util.validate(NOT(apoc.util.validatePredicate(NOT(EXISTS((this)<-[:ACTED_IN]-(:Actor))), '@neo4j/graphql/RELATIONSHIP-REQUIREDMovie.actors required', [0])), '@neo4j/graphql/RELATIONSHIP-REQUIRED', [0])
=======
            WITH this
>>>>>>> edbd3037
            CALL {
            WITH this
            MATCH (this)<-[this_acted_in_relationship:ACTED_IN]-(this_actor:Actor)
            WITH collect({ screenTime: this_acted_in_relationship.screenTime, node: { name: this_actor.name } }) AS edges
            RETURN { edges: edges, totalCount: size(edges) } AS actorsConnection
            }
            RETURN mutateMeta, this { .title, actorsConnection } AS this"
        `);

        expect(formatParams(result.params)).toMatchInlineSnapshot(`
            "{
                \\"this_title\\": \\"Forrest Gump\\",
                \\"this_connect_actors0_node_name\\": \\"Tom Hanks\\",
                \\"this_connect_actors0_relationship_screenTime\\": {
                    \\"low\\": 60,
                    \\"high\\": 0
                }
            }"
        `);
    });
});<|MERGE_RESOLUTION|>--- conflicted
+++ resolved
@@ -92,14 +92,7 @@
             WITH this0, this0_actors_connect0_node, value.this0_actors_connect0_node_mutateMeta as this0_actors_connect_mutateMeta
             RETURN REDUCE(tmp1_this0_actors_connect_mutateMeta = [], tmp2_this0_actors_connect_mutateMeta IN COLLECT(this0_actors_connect_mutateMeta) | tmp1_this0_actors_connect_mutateMeta + tmp2_this0_actors_connect_mutateMeta) as this0_actors_connect_mutateMeta
             }
-<<<<<<< HEAD
-            WITH this0, this0_mutateMeta + this0_actors_connect_mutateMeta as this0_mutateMeta
-            WITH this0, this0_mutateMeta
-            CALL apoc.util.validate(NOT(apoc.util.validatePredicate(NOT(EXISTS((this0)<-[:ACTED_IN]-(:Actor))), '@neo4j/graphql/RELATIONSHIP-REQUIREDMovie.actors required', [0])), '@neo4j/graphql/RELATIONSHIP-REQUIRED', [0])
-            RETURN this0, REDUCE(tmp1_this0_mutateMeta = [], tmp2_this0_mutateMeta IN COLLECT(this0_mutateMeta) | tmp1_this0_mutateMeta + tmp2_this0_mutateMeta) as this0_mutateMeta
-=======
             RETURN this0
->>>>>>> edbd3037
             }
             WITH this0, this0_mutateMeta as mutateMeta
             CALL {
@@ -171,14 +164,7 @@
             WITH this0, this0_actors_connect0_node, value.this0_actors_connect0_node_mutateMeta as this0_actors_connect_mutateMeta
             RETURN REDUCE(tmp1_this0_actors_connect_mutateMeta = [], tmp2_this0_actors_connect_mutateMeta IN COLLECT(this0_actors_connect_mutateMeta) | tmp1_this0_actors_connect_mutateMeta + tmp2_this0_actors_connect_mutateMeta) as this0_actors_connect_mutateMeta
             }
-<<<<<<< HEAD
-            WITH this0, this0_mutateMeta + this0_actors_connect_mutateMeta as this0_mutateMeta
-            WITH this0, this0_mutateMeta
-            CALL apoc.util.validate(NOT(apoc.util.validatePredicate(NOT(EXISTS((this0)<-[:ACTED_IN]-(:Actor))), '@neo4j/graphql/RELATIONSHIP-REQUIREDMovie.actors required', [0])), '@neo4j/graphql/RELATIONSHIP-REQUIRED', [0])
-            RETURN this0, REDUCE(tmp1_this0_mutateMeta = [], tmp2_this0_mutateMeta IN COLLECT(this0_mutateMeta) | tmp1_this0_mutateMeta + tmp2_this0_mutateMeta) as this0_mutateMeta
-=======
             RETURN this0
->>>>>>> edbd3037
             }
             WITH this0, this0_mutateMeta as mutateMeta
             CALL {
@@ -242,13 +228,7 @@
             WITH this, this_connect_actors0_node, value.this_connect_actors0_node_mutateMeta as this_connect_actors_mutateMeta
             RETURN REDUCE(tmp1_this_connect_actors_mutateMeta = [], tmp2_this_connect_actors_mutateMeta IN COLLECT(this_connect_actors_mutateMeta) | tmp1_this_connect_actors_mutateMeta + tmp2_this_connect_actors_mutateMeta) as this_connect_actors_mutateMeta
             }
-<<<<<<< HEAD
-            WITH this, this_connect_actors_mutateMeta as mutateMeta
-            WITH this, mutateMeta
-            CALL apoc.util.validate(NOT(apoc.util.validatePredicate(NOT(EXISTS((this)<-[:ACTED_IN]-(:Actor))), '@neo4j/graphql/RELATIONSHIP-REQUIREDMovie.actors required', [0])), '@neo4j/graphql/RELATIONSHIP-REQUIRED', [0])
-=======
-            WITH this
->>>>>>> edbd3037
+            WITH this
             CALL {
             WITH this
             MATCH (this)<-[this_acted_in_relationship:ACTED_IN]-(this_actor:Actor)
@@ -313,13 +293,7 @@
             WITH this, this_connect_actors0_node, value.this_connect_actors0_node_mutateMeta as this_connect_actors_mutateMeta
             RETURN REDUCE(tmp1_this_connect_actors_mutateMeta = [], tmp2_this_connect_actors_mutateMeta IN COLLECT(this_connect_actors_mutateMeta) | tmp1_this_connect_actors_mutateMeta + tmp2_this_connect_actors_mutateMeta) as this_connect_actors_mutateMeta
             }
-<<<<<<< HEAD
-            WITH this, this_connect_actors_mutateMeta as mutateMeta
-            WITH this, mutateMeta
-            CALL apoc.util.validate(NOT(apoc.util.validatePredicate(NOT(EXISTS((this)<-[:ACTED_IN]-(:Actor))), '@neo4j/graphql/RELATIONSHIP-REQUIREDMovie.actors required', [0])), '@neo4j/graphql/RELATIONSHIP-REQUIRED', [0])
-=======
-            WITH this
->>>>>>> edbd3037
+            WITH this
             CALL {
             WITH this
             MATCH (this)<-[this_acted_in_relationship:ACTED_IN]-(this_actor:Actor)
