--- conflicted
+++ resolved
@@ -222,11 +222,7 @@
             WHERE (NOT this_actors_movie.title = $this_actors_moviesConnection.args.where.node.title_NOT)
             WITH collect({ screenTime: this_actors_acted_in_relationship.screenTime, node: { title: this_actors_movie.title } }) AS edges
             RETURN { edges: edges, totalCount: size(edges) } AS moviesConnection
-<<<<<<< HEAD
-            } RETURN moviesConnection\\", { this_actors: this_actors, this_actors_moviesConnection: $this_actors_moviesConnection }, false) } ] } AS this"
-=======
             } RETURN moviesConnection\\", { this_actors: this_actors, this_actors_moviesConnection: $this_actors_moviesConnection, auth: $auth }, false) } ] } as this"
->>>>>>> cae256d7
         `);
 
         expect(formatParams(result.params)).toMatchInlineSnapshot(`
@@ -241,9 +237,6 @@
                     }
                 },
                 \\"this_actors_name\\": \\"Tom Hanks\\",
-<<<<<<< HEAD
-                \\"this_title\\": \\"Forrest Gump\\"
-=======
                 \\"auth\\": {
                     \\"isAuthenticated\\": true,
                     \\"roles\\": [],
@@ -251,7 +244,6 @@
                         \\"roles\\": []
                     }
                 }
->>>>>>> cae256d7
             }"
         `);
     });
