# Cypher Auth Where

Tests auth `where` operations

Schema:

```graphql
union Search = Post

type User {
    id: ID
    name: String
    posts: [Post] @relationship(type: "HAS_POST", direction: OUT)
    content: [Search] @relationship(type: "HAS_POST", direction: OUT) # something to test unions
}

type Post {
    id: ID
    content: String
    creator: User @relationship(type: "HAS_POST", direction: IN)
}

extend type User
    @auth(
        rules: [
            {
                operations: [READ, UPDATE, DELETE, CONNECT, DISCONNECT]
                where: { id: "$jwt.sub" }
            }
        ]
    )

extend type User {
    password: String!
        @auth(rules: [{ operations: [READ], where: { id: "$jwt.sub" } }])
}

extend type Post {
    secretKey: String!
        @auth(
            rules: [
                { operations: [READ], where: { creator: { id: "$jwt.sub" } } }
            ]
        )
}

extend type Post
    @auth(
        rules: [
            {
                operations: [READ, UPDATE, DELETE, CONNECT, DISCONNECT]
                where: { creator: { id: "$jwt.sub" } }
            }
        ]
    )
```

---

## Read Node

### GraphQL Input

```graphql
{
    users {
        id
    }
}
```

### Expected Cypher Output

```cypher
MATCH (this:User)
WHERE this.id IS NOT NULL AND this.id = $this_auth_where0_id
RETURN this { .id } as this
```

### Expected Cypher Params

```json
{
    "this_auth_where0_id": "id-01"
}
```

### JWT Object

```json
{
    "sub": "id-01",
    "roles": ["admin"]
}
```

---

## Read Node + User Defined Where

### GraphQL Input

```graphql
{
    users(where: { name: "bob" }) {
        id
    }
}
```

### Expected Cypher Output

```cypher
MATCH (this:User)
WHERE this.name = $this_name AND this.id IS NOT NULL AND this.id = $this_auth_where0_id
RETURN this { .id } as this
```

### Expected Cypher Params

```json
{
    "this_auth_where0_id": "id-01",
    "this_name": "bob"
}
```

### JWT Object

```json
{
    "sub": "id-01",
    "roles": ["admin"]
}
```

---

## Read Relationship

### GraphQL Input

```graphql
{
    users {
        id
        posts {
            content
        }
    }
}
```

### Expected Cypher Output

```cypher
MATCH (this:User)
WHERE this.id IS NOT NULL AND this.id = $this_auth_where0_id
RETURN this {
    .id,
    posts: [ (this)-[:HAS_POST]->(this_posts:Post) WHERE EXISTS((this_posts)<-[:HAS_POST]-(:User)) AND ALL(creator IN [(this_posts)<-[:HAS_POST]-(creator:User) | creator] WHERE creator.id IS NOT NULL AND creator.id = $this_posts_auth_where0_creator_id) | this_posts { .content } ]
} as this
```

### Expected Cypher Params

```json
{
    "this_auth_where0_id": "id-01",
    "this_posts_auth_where0_creator_id": "id-01"
}
```

### JWT Object

```json
{
    "sub": "id-01",
    "roles": ["admin"]
}
```

---

## Read Connection

### GraphQL Input

```graphql
{
    users {
        id
        postsConnection {
            edges {
                node {
                    content
                }
            }
        }
    }
}
```

### Expected Cypher Output

```cypher
MATCH (this:User)
WHERE this.id IS NOT NULL AND this.id = $this_auth_where0_id
CALL {
    WITH this MATCH (this)-[this_has_post_relationship:HAS_POST]->(this_post:Post)
    WHERE EXISTS((this_post)<-[:HAS_POST]-(:User)) AND ALL(creator IN [(this_post)<-[:HAS_POST]-(creator:User) | creator] WHERE creator.id IS NOT NULL AND creator.id = $this_post_auth_where0_creator_id)
    WITH collect({ node: { content: this_post.content } }) AS edges
    RETURN { edges: edges, totalCount: size(edges) } AS postsConnection
}
RETURN this { .id, postsConnection } as this
```

### Expected Cypher Params

```json
{
    "this_auth_where0_id": "id-01",
    "this_post_auth_where0_creator_id": "id-01"
}
```

### JWT Object

```json
{
    "sub": "id-01",
    "roles": ["admin"]
}
```

---

## Read Connection + User Defined Where

### GraphQL Input

```graphql
{
    users {
        id
        postsConnection(where: { node: { id: "some-id" } }) {
            edges {
                node {
                    content
                }
            }
        }
    }
}
```

### Expected Cypher Output

```cypher
MATCH (this:User)
WHERE this.id IS NOT NULL AND this.id = $this_auth_where0_id
CALL {
    WITH this MATCH (this)-[this_has_post_relationship:HAS_POST]->(this_post:Post)
    WHERE this_post.id = $this_postsConnection.args.where.node.id AND EXISTS((this_post)<-[:HAS_POST]-(:User)) AND ALL(creator IN [(this_post)<-[:HAS_POST]-(creator:User) | creator] WHERE creator.id IS NOT NULL AND creator.id = $this_post_auth_where0_creator_id)
    WITH collect({ node: { content: this_post.content } }) AS edges
    RETURN { edges: edges, totalCount: size(edges) } AS postsConnection
}
RETURN this { .id, postsConnection } as this
```

### Expected Cypher Params

```json
{
    "this_auth_where0_id": "id-01",
    "this_post_auth_where0_creator_id": "id-01",
    "this_postsConnection": {
        "args": {
            "where": {
                "node": {
                    "id": "some-id"
                }
            }
        }
    }
}
```

### JWT Object

```json
{
    "sub": "id-01",
    "roles": ["admin"]
}
```

---

## Read Union Relationship + User Defined Where

### GraphQL Input

```graphql
{
    users {
        id
        posts(where: { content: "cool" }) {
            content
        }
    }
}
```

### Expected Cypher Output

```cypher
MATCH (this:User)
WHERE this.id IS NOT NULL AND this.id = $this_auth_where0_id

RETURN this {
    .id,
    posts: [ (this)-[:HAS_POST]->(this_posts:Post) WHERE this_posts.content = $this_posts_content AND EXISTS((this_posts)<-[:HAS_POST]-(:User)) AND ALL(creator IN [(this_posts)<-[:HAS_POST]-(creator:User) | creator] WHERE creator.id IS NOT NULL AND creator.id = $this_posts_auth_where0_creator_id) | this_posts { .content } ]
} as this
```

### Expected Cypher Params

```json
{
    "this_posts_content": "cool",
    "this_auth_where0_id": "id-01",
    "this_posts_auth_where0_creator_id": "id-01"
}
```

### JWT Object

```json
{
    "sub": "id-01",
    "roles": ["admin"]
}
```

---

## Read Union

### GraphQL Input

```graphql
{
    users {
        id
        content {
            ... on Post {
                id
            }
        }
    }
}
```

### Expected Cypher Output

```cypher
MATCH (this:User)
WHERE this.id IS NOT NULL AND this.id = $this_auth_where0_id
RETURN this {
    .id,
    content: [(this)-[:HAS_POST]->(this_content) WHERE "Post" IN labels(this_content) | head( [ this_content IN [this_content] WHERE "Post" IN labels (this_content) AND EXISTS((this_content)<-[:HAS_POST]-(:User)) AND ALL(creator IN [(this_content)<-[:HAS_POST]-(creator:User) | creator] WHERE creator.id IS NOT NULL AND creator.id = $this_content_Post_auth_where0_creator_id) | this_content { __resolveType: "Post", .id } ] ) ]
} as this
```

### Expected Cypher Params

```json
{
    "this_auth_where0_id": "id-01",
    "this_content_Post_auth_where0_creator_id": "id-01"
}
```

### JWT Object

```json
{
    "sub": "id-01",
    "roles": ["admin"]
}
```

---

## Read Union Using Connection

### GraphQL Input

```graphql
{
    users {
        id
        contentConnection {
            edges {
                node {
                    ... on Post {
                        id
                    }
                }
            }
        }
    }
}
```

### Expected Cypher Output

```cypher
MATCH (this:User)
WHERE this.id IS NOT NULL AND this.id = $this_auth_where0_id
CALL {
    WITH this
    CALL {
        WITH this
<<<<<<< HEAD
        MATCH (this)-[this_has_post:HAS_POST]->(this_Post:Post)
=======
        OPTIONAL MATCH (this)-[this_has_post_relationship:HAS_POST]->(this_Post:Post)
>>>>>>> 811fcc8e
        WHERE EXISTS((this_Post)<-[:HAS_POST]-(:User)) AND ALL(creator IN [(this_Post)<-[:HAS_POST]-(creator:User) | creator] WHERE creator.id IS NOT NULL AND creator.id = $this_Post_auth_where0_creator_id)
        WITH { node: { __resolveType: "Post", id: this_Post.id } } AS edge
        RETURN edge
    }
    WITH collect(edge) as edges, count(edge) as totalCount
    RETURN { edges: edges, totalCount: totalCount } AS contentConnection
}
RETURN this { .id, contentConnection } as this
```

### Expected Cypher Params

```json
{
    "this_auth_where0_id": "id-01",
    "this_Post_auth_where0_creator_id": "id-01"
}
```

### JWT Object

```json
{
    "sub": "id-01",
    "roles": ["admin"]
}
```

---

## Read Union Using Connection + User Defined Where

### GraphQL Input

```graphql
{
    users {
        id
        contentConnection(where: { Post: { node: { id: "some-id" } } }) {
            edges {
                node {
                    ... on Post {
                        id
                    }
                }
            }
        }
    }
}
```

### Expected Cypher Output

```cypher
MATCH (this:User)
WHERE this.id IS NOT NULL AND this.id = $this_auth_where0_id
CALL {
    WITH this
    CALL {
        WITH this
<<<<<<< HEAD
        MATCH (this)-[this_has_post:HAS_POST]->(this_Post:Post)
=======
        OPTIONAL MATCH (this)-[this_has_post_relationship:HAS_POST]->(this_Post:Post)
>>>>>>> 811fcc8e
        WHERE this_Post.id = $this_contentConnection.args.where.Post.node.id AND EXISTS((this_Post)<-[:HAS_POST]-(:User)) AND ALL(creator IN [(this_Post)<-[:HAS_POST]-(creator:User) | creator] WHERE creator.id IS NOT NULL AND creator.id = $this_Post_auth_where0_creator_id)
        WITH { node: { __resolveType: "Post", id: this_Post.id } } AS edge
        RETURN edge
    }
    WITH collect(edge) as edges, count(edge) as totalCount
    RETURN { edges: edges, totalCount: totalCount } AS contentConnection
}
RETURN this { .id, contentConnection } as this
```

### Expected Cypher Params

```json
{
    "this_auth_where0_id": "id-01",
    "this_Post_auth_where0_creator_id": "id-01",
    "this_contentConnection": {
        "args": {
            "where": {
                "Post": {
                    "node": {
                        "id": "some-id"
                    }
                }
            }
        }
    }
}
```

### JWT Object

```json
{
    "sub": "id-01",
    "roles": ["admin"]
}
```

---

## Update Node

### GraphQL Input

```graphql
mutation {
    updateUsers(update: { name: "Bob" }) {
        users {
            id
        }
    }
}
```

### Expected Cypher Output

```cypher
MATCH (this:User)
WHERE this.id IS NOT NULL AND this.id = $this_auth_where0_id
SET this.name = $this_update_name
RETURN this { .id } AS this
```

### Expected Cypher Params

```json
{
    "this_update_name": "Bob",
    "this_auth_where0_id": "id-01"
}
```

### JWT Object

```json
{
    "sub": "id-01",
    "roles": ["admin"]
}
```

---

## Update Node + User Defined Where

### GraphQL Input

```graphql
mutation {
    updateUsers(where: { name: "bob" }, update: { name: "Bob" }) {
        users {
            id
        }
    }
}
```

### Expected Cypher Output

```cypher
MATCH (this:User)
WHERE this.name = $this_name AND this.id IS NOT NULL AND this.id = $this_auth_where0_id
SET this.name = $this_update_name
RETURN this { .id } AS this
```

### Expected Cypher Params

```json
{
    "this_update_name": "Bob",
    "this_auth_where0_id": "id-01",
    "this_name": "bob"
}
```

### JWT Object

```json
{
    "sub": "id-01",
    "roles": ["admin"]
}
```

---

## Update Nested Node

### GraphQL Input

```graphql
mutation {
    updateUsers(update: { posts: { update: { node: { id: "new-id" } } } }) {
        users {
            id
            posts {
                id
            }
        }
    }
}
```

### Expected Cypher Output

```cypher
MATCH (this:User)
WHERE this.id IS NOT NULL AND this.id = $this_auth_where0_id

WITH this OPTIONAL MATCH (this)-[this_has_post0_relationship:HAS_POST]->(this_posts0:Post)
WHERE EXISTS((this_posts0)<-[:HAS_POST]-(:User)) AND ALL(creator IN [(this_posts0)<-[:HAS_POST]-(creator:User) | creator] WHERE creator.id IS NOT NULL AND creator.id = $this_posts0_auth_where0_creator_id)

CALL apoc.do.when(this_posts0 IS NOT NULL, " SET this_posts0.id = $this_update_posts0_id RETURN count(*) ", "", {this:this, updateUsers: $updateUsers, this_posts0:this_posts0, auth:$auth,this_update_posts0_id:$this_update_posts0_id}) YIELD value as _

RETURN this {
    .id,
    posts: [ (this)-[:HAS_POST]->(this_posts:Post) WHERE EXISTS((this_posts)<-[:HAS_POST]-(:User)) AND ALL(creator IN [(this_posts)<-[:HAS_POST]-(creator:User) | creator] WHERE creator.id IS NOT NULL AND creator.id = $this_posts_auth_where0_creator_id) | this_posts { .id } ]
} AS this
```

### Expected Cypher Params

```json
{
    "this_posts_auth_where0_creator_id": "id-01",
    "this_posts0_auth_where0_creator_id": "id-01",
    "this_update_posts0_id": "new-id",
    "this_auth_where0_id": "id-01",
    "auth": {
        "isAuthenticated": true,
        "jwt": {
            "roles": ["admin"],
            "sub": "id-01"
        },
        "roles": ["admin"]
    },
    "updateUsers": {
        "args": {
            "update": {
                "posts": [
                    {
                        "update": {
                            "node": {
                                "id": "new-id"
                            }
                        }
                    }
                ]
            }
        }
    }
}
```

### JWT Object

```json
{
    "sub": "id-01",
    "roles": ["admin"]
}
```

---

## Delete Node

### GraphQL Input

```graphql
mutation {
    deleteUsers {
        nodesDeleted
    }
}
```

### Expected Cypher Output

```cypher
MATCH (this:User)
WHERE this.id IS NOT NULL AND this.id = $this_auth_where0_id
DETACH DELETE this
```

### Expected Cypher Params

```json
{
    "this_auth_where0_id": "id-01"
}
```

### JWT Object

```json
{
    "sub": "id-01",
    "roles": ["admin"]
}
```

---

## Delete Node + User Defined Where

### GraphQL Input

```graphql
mutation {
    deleteUsers(where: { name: "Bob" }) {
        nodesDeleted
    }
}
```

### Expected Cypher Output

```cypher
MATCH (this:User)
WHERE this.name = $this_name AND this.id IS NOT NULL AND this.id = $this_auth_where0_id
DETACH DELETE this
```

### Expected Cypher Params

```json
{
    "this_auth_where0_id": "id-01",
    "this_name": "Bob"
}
```

### JWT Object

```json
{
    "sub": "id-01",
    "roles": ["admin"]
}
```

---

## Delete Nested Node

### GraphQL Input

```graphql
mutation {
    deleteUsers(delete: { posts: { where: {} } }) {
        nodesDeleted
    }
}
```

### Expected Cypher Output

```cypher
MATCH (this:User)
WHERE this.id IS NOT NULL AND this.id = $this_auth_where0_id

WITH this
OPTIONAL MATCH (this)-[this_posts0_relationship:HAS_POST]->(this_posts0:Post)
WHERE EXISTS((this_posts0)<-[:HAS_POST]-(:User)) AND ALL(creator IN [(this_posts0)<-[:HAS_POST]-(creator:User) | creator] WHERE creator.id IS NOT NULL AND creator.id = $this_posts0_auth_where0_creator_id)

FOREACH(_ IN CASE this_posts0 WHEN NULL THEN [] ELSE [1] END | DETACH DELETE this_posts0 )

DETACH DELETE this
```

### Expected Cypher Params

```json
{
    "this_auth_where0_id": "id-01",
    "this_posts0_auth_where0_creator_id": "id-01"
}
```

### JWT Object

```json
{
    "sub": "id-01",
    "roles": ["admin"]
}
```

---

## Connect Node (from create)

### GraphQL Input

```graphql
mutation {
    createUsers(
        input: [
            {
                id: "123"
                name: "Bob"
                password: "password"
                posts: { connect: { where: { node: {} } } }
            }
        ]
    ) {
        users {
            id
        }
    }
}
```

### Expected Cypher Output

```cypher
CALL {
    CREATE (this0:User)
    SET this0.id = $this0_id
    SET this0.name = $this0_name
    SET this0.password = $this0_password

    WITH this0
    CALL {
        WITH this0
        OPTIONAL MATCH (this0_posts_connect0_node:Post)
        WHERE EXISTS((this0_posts_connect0_node)<-[:HAS_POST]-(:User)) AND ALL(creator IN [(this0_posts_connect0_node)<-[:HAS_POST]-(creator:User) | creator] WHERE creator.id IS NOT NULL AND creator.id = $this0_posts_connect0_node_auth_where0_creator_id)

        FOREACH(_ IN CASE this0_posts_connect0_node WHEN NULL THEN [] ELSE [1] END | MERGE (this0)-[:HAS_POST]->(this0_posts_connect0_node) )

        RETURN count(*)
    }

    RETURN this0
}

RETURN this0 { .id } AS this0
```

### Expected Cypher Params

```json
{
    "this0_id": "123",
    "this0_name": "Bob",
    "this0_password": "password",
    "this0_posts_connect0_node_auth_where0_creator_id": "id-01"
}
```

### JWT Object

```json
{
    "sub": "id-01",
    "roles": ["admin"]
}
```

---

## Connect Node + User Defined Where (from create)

### GraphQL Input

```graphql
mutation {
    createUsers(
        input: [
            {
                id: "123"
                name: "Bob"
                password: "password"
                posts: { connect: { where: { node: { id: "post-id" } } } }
            }
        ]
    ) {
        users {
            id
        }
    }
}
```

### Expected Cypher Output

```cypher
CALL {
    CREATE (this0:User)
    SET this0.id = $this0_id
    SET this0.name = $this0_name
    SET this0.password = $this0_password
    WITH this0
    CALL {
        WITH this0
        OPTIONAL MATCH (this0_posts_connect0_node:Post)
        WHERE this0_posts_connect0_node.id = $this0_posts_connect0_node_id AND EXISTS((this0_posts_connect0_node)<-[:HAS_POST]-(:User)) AND ALL(creator IN [(this0_posts_connect0_node)<-[:HAS_POST]-(creator:User) | creator] WHERE creator.id IS NOT NULL AND creator.id = $this0_posts_connect0_node_auth_where0_creator_id)

        FOREACH(_ IN CASE this0_posts_connect0_node WHEN NULL THEN [] ELSE [1] END | MERGE (this0)-[:HAS_POST]->(this0_posts_connect0_node) )

        RETURN count(*)
    }
    RETURN this0
}

RETURN this0 { .id } AS this0
```

### Expected Cypher Params

```json
{
    "this0_id": "123",
    "this0_name": "Bob",
    "this0_password": "password",
    "this0_posts_connect0_node_auth_where0_creator_id": "id-01",
    "this0_posts_connect0_node_id": "post-id"
}
```

### JWT Object

```json
{
    "sub": "id-01",
    "roles": ["admin"]
}
```

---

## Connect Node (from update update)

### GraphQL Input

```graphql
mutation {
    updateUsers(update: { posts: { connect: { where: { node: {} } } } }) {
        users {
            id
        }
    }
}
```

### Expected Cypher Output

```cypher
MATCH (this:User)

WHERE this.id IS NOT NULL AND this.id = $this_auth_where0_id

WITH this
WHERE this.id IS NOT NULL AND this.id = $this_auth_where0_id

WITH this
CALL {
    WITH this
    OPTIONAL MATCH (this_posts0_connect0_node:Post)
    WHERE EXISTS((this_posts0_connect0_node)<-[:HAS_POST]-(:User)) AND ALL(creator IN [(this_posts0_connect0_node)<-[:HAS_POST]-(creator:User) | creator] WHERE creator.id IS NOT NULL AND creator.id = $this_posts0_connect0_node_auth_where0_creator_id)

    FOREACH(_ IN CASE this_posts0_connect0_node WHEN NULL THEN [] ELSE [1] END | MERGE (this)-[:HAS_POST]->(this_posts0_connect0_node) )

    RETURN count(*)
}

RETURN this { .id } AS this
```

### Expected Cypher Params

```json
{
    "this_auth_where0_id": "id-01",
    "this_posts0_connect0_node_auth_where0_creator_id": "id-01"
}
```

### JWT Object

```json
{
    "sub": "id-01",
    "roles": ["admin"]
}
```

---

## Connect Node + User Defined Where (from update update)

### GraphQL Input

```graphql
mutation {
    updateUsers(
        update: { posts: { connect: { where: { node: { id: "new-id" } } } } }
    ) {
        users {
            id
        }
    }
}
```

### Expected Cypher Output

```cypher
MATCH (this:User)
WHERE this.id IS NOT NULL AND this.id = $this_auth_where0_id

WITH this
WHERE this.id IS NOT NULL AND this.id = $this_auth_where0_id

WITH this
CALL {
    WITH this
    OPTIONAL MATCH (this_posts0_connect0_node:Post)
    WHERE this_posts0_connect0_node.id = $this_posts0_connect0_node_id AND EXISTS((this_posts0_connect0_node)<-[:HAS_POST]-(:User)) AND ALL(creator IN [(this_posts0_connect0_node)<-[:HAS_POST]-(creator:User) | creator] WHERE creator.id IS NOT NULL AND creator.id = $this_posts0_connect0_node_auth_where0_creator_id)

    FOREACH(_ IN CASE this_posts0_connect0_node WHEN NULL THEN [] ELSE [1] END | MERGE (this)-[:HAS_POST]->(this_posts0_connect0_node) )

    RETURN count(*)
}

RETURN this { .id } AS this
```

### Expected Cypher Params

```json
{
    "this_auth_where0_id": "id-01",
    "this_posts0_connect0_node_auth_where0_creator_id": "id-01",
    "this_posts0_connect0_node_id": "new-id"
}
```

### JWT Object

```json
{
    "sub": "id-01",
    "roles": ["admin"]
}
```

---

## Connect Node (from update connect)

### GraphQL Input

```graphql
mutation {
    updateUsers(connect: { posts: { where: { node: {} } } }) {
        users {
            id
        }
    }
}
```

### Expected Cypher Output

```cypher
MATCH (this:User)
WHERE this.id IS NOT NULL AND this.id = $this_auth_where0_id

WITH this
WHERE this.id IS NOT NULL AND this.id = $this_auth_where0_id

WITH this
CALL {
    WITH this
    OPTIONAL MATCH (this_connect_posts0_node:Post)
    WHERE EXISTS((this_connect_posts0_node)<-[:HAS_POST]-(:User)) AND ALL(creator IN [(this_connect_posts0_node)<-[:HAS_POST]-(creator:User) | creator] WHERE creator.id IS NOT NULL AND creator.id = $this_connect_posts0_node_auth_where0_creator_id)

    FOREACH(_ IN CASE this_connect_posts0_node WHEN NULL THEN [] ELSE [1] END | MERGE (this)-[:HAS_POST]->(this_connect_posts0_node) )

    RETURN count(*)
}

RETURN this { .id } AS this
```

### Expected Cypher Params

```json
{
    "this_auth_where0_id": "id-01",
    "this_connect_posts0_node_auth_where0_creator_id": "id-01"
}
```

### JWT Object

```json
{
    "sub": "id-01",
    "roles": ["admin"]
}
```

---

## Connect Node + User Defined Where (from update connect)

### GraphQL Input

```graphql
mutation {
    updateUsers(connect: { posts: { where: { node: { id: "some-id" } } } }) {
        users {
            id
        }
    }
}
```

### Expected Cypher Output

```cypher
MATCH (this:User)
WHERE this.id IS NOT NULL AND this.id = $this_auth_where0_id

WITH this
WHERE this.id IS NOT NULL AND this.id = $this_auth_where0_id

WITH this
CALL {
    WITH this
    OPTIONAL MATCH (this_connect_posts0_node:Post)
    WHERE this_connect_posts0_node.id = $this_connect_posts0_node_id AND EXISTS((this_connect_posts0_node)<-[:HAS_POST]-(:User)) AND ALL(creator IN [(this_connect_posts0_node)<-[:HAS_POST]-(creator:User) | creator] WHERE creator.id IS NOT NULL AND creator.id = $this_connect_posts0_node_auth_where0_creator_id)

    FOREACH(_ IN CASE this_connect_posts0_node WHEN NULL THEN [] ELSE [1] END | MERGE (this)-[:HAS_POST]->(this_connect_posts0_node) )

    RETURN count(*)
}

RETURN this { .id } AS this
```

### Expected Cypher Params

```json
{
    "this_auth_where0_id": "id-01",
    "this_connect_posts0_node_auth_where0_creator_id": "id-01",
    "this_connect_posts0_node_id": "some-id"
}
```

### JWT Object

```json
{
    "sub": "id-01",
    "roles": ["admin"]
}
```

---

## Disconnect Node (from update update)

### GraphQL Input

```graphql
mutation {
    updateUsers(update: { posts: { disconnect: { where: {} } } }) {
        users {
            id
        }
    }
}
```

### Expected Cypher Output

```cypher
MATCH (this:User)
WHERE this.id IS NOT NULL AND this.id = $this_auth_where0_id

WITH this
WHERE this.id IS NOT NULL AND this.id = $this_auth_where0_id

WITH this
OPTIONAL MATCH (this)-[this_posts0_disconnect0_rel:HAS_POST]->(this_posts0_disconnect0:Post)
WHERE EXISTS((this_posts0_disconnect0)<-[:HAS_POST]-(:User)) AND ALL(creator IN [(this_posts0_disconnect0)<-[:HAS_POST]-(creator:User) | creator] WHERE creator.id IS NOT NULL AND creator.id = $this_posts0_disconnect0_auth_where0_creator_id)

FOREACH(_ IN CASE this_posts0_disconnect0 WHEN NULL THEN [] ELSE [1] END | DELETE this_posts0_disconnect0_rel )

RETURN this { .id } AS this
```

### Expected Cypher Params

```json
{
    "this_auth_where0_id": "id-01",
    "this_posts0_disconnect0_auth_where0_creator_id": "id-01"
}
```

### JWT Object

```json
{
    "sub": "id-01",
    "roles": ["admin"]
}
```

---

## Disconnect Node + User Defined Where (from update update)

### GraphQL Input

```graphql
mutation {
    updateUsers(
        update: {
            posts: [{ disconnect: { where: { node: { id: "new-id" } } } }]
        }
    ) {
        users {
            id
        }
    }
}
```

### Expected Cypher Output

```cypher
MATCH (this:User)
WHERE this.id IS NOT NULL AND this.id = $this_auth_where0_id

WITH this
WHERE this.id IS NOT NULL AND this.id = $this_auth_where0_id

WITH this
OPTIONAL MATCH (this)-[this_posts0_disconnect0_rel:HAS_POST]->(this_posts0_disconnect0:Post) WHERE this_posts0_disconnect0.id = $updateUsers.args.update.posts[0].disconnect[0].where.node.id AND EXISTS((this_posts0_disconnect0)<-[:HAS_POST]-(:User)) AND ALL(creator IN [(this_posts0_disconnect0)<-[:HAS_POST]-(creator:User) | creator] WHERE creator.id IS NOT NULL AND creator.id = $this_posts0_disconnect0_auth_where0_creator_id)

FOREACH(_ IN CASE this_posts0_disconnect0 WHEN NULL THEN [] ELSE [1] END | DELETE this_posts0_disconnect0_rel )

RETURN this { .id } AS this
```

### Expected Cypher Params

```json
{
    "this_auth_where0_id": "id-01",
    "this_posts0_disconnect0_auth_where0_creator_id": "id-01",
    "updateUsers": {
        "args": {
            "update": {
                "posts": [
                    {
                        "disconnect": [
                            {
                                "where": {
                                    "node": {
                                        "id": "new-id"
                                    }
                                }
                            }
                        ]
                    }
                ]
            }
        }
    }
}
```

### JWT Object

```json
{
    "sub": "id-01",
    "roles": ["admin"]
}
```

---

## Disconnect Node (from update disconnect)

### GraphQL Input

```graphql
mutation {
    updateUsers(disconnect: { posts: { where: {} } }) {
        users {
            id
        }
    }
}
```

### Expected Cypher Output

```cypher
MATCH (this:User)
WHERE this.id IS NOT NULL AND this.id = $this_auth_where0_id

WITH this
WHERE this.id IS NOT NULL AND this.id = $this_auth_where0_id WITH this OPTIONAL MATCH (this)-[this_disconnect_posts0_rel:HAS_POST]->(this_disconnect_posts0:Post) WHERE EXISTS((this_disconnect_posts0)<-[:HAS_POST]-(:User)) AND ALL(creator IN [(this_disconnect_posts0)<-[:HAS_POST]-(creator:User) | creator] WHERE creator.id IS NOT NULL AND creator.id = $this_disconnect_posts0_auth_where0_creator_id)

FOREACH(_ IN CASE this_disconnect_posts0 WHEN NULL THEN [] ELSE [1] END |
    DELETE this_disconnect_posts0_rel
)

RETURN this { .id } AS this
```

### Expected Cypher Params

```json
{
    "this_auth_where0_id": "id-01",
    "this_disconnect_posts0_auth_where0_creator_id": "id-01",
    "updateUsers": {
        "args": {
            "disconnect": {
                "posts": [
                    {
                        "where": {}
                    }
                ]
            }
        }
    }
}
```

### JWT Object

```json
{
    "sub": "id-01",
    "roles": ["admin"]
}
```

---

## Disconnect Node + User Defined Where (from update disconnect)

### GraphQL Input

```graphql
mutation {
    updateUsers(disconnect: { posts: { where: { node: { id: "some-id" } } } }) {
        users {
            id
        }
    }
}
```

### Expected Cypher Output

```cypher
MATCH (this:User)
WHERE this.id IS NOT NULL AND this.id = $this_auth_where0_id
WITH this
WHERE this.id IS NOT NULL AND this.id = $this_auth_where0_id
WITH this OPTIONAL MATCH (this)-[this_disconnect_posts0_rel:HAS_POST]->(this_disconnect_posts0:Post) WHERE this_disconnect_posts0.id = $updateUsers.args.disconnect.posts[0].where.node.id AND EXISTS((this_disconnect_posts0)<-[:HAS_POST]-(:User)) AND ALL(creator IN [(this_disconnect_posts0)<-[:HAS_POST]-(creator:User) | creator] WHERE creator.id IS NOT NULL AND creator.id = $this_disconnect_posts0_auth_where0_creator_id)

FOREACH(_ IN CASE this_disconnect_posts0 WHEN NULL THEN [] ELSE [1] END |
    DELETE this_disconnect_posts0_rel
)

RETURN this { .id } AS this
```

### Expected Cypher Params

```json
{
    "this_auth_where0_id": "id-01",
    "this_disconnect_posts0_auth_where0_creator_id": "id-01",
    "updateUsers": {
        "args": {
            "disconnect": {
                "posts": [
                    {
                        "where": {
                            "node": {
                                "id": "some-id"
                            }
                        }
                    }
                ]
            }
        }
    }
}
```

### JWT Object

```json
{
    "sub": "id-01",
    "roles": ["admin"]
}
```

---<|MERGE_RESOLUTION|>--- conflicted
+++ resolved
@@ -423,11 +423,7 @@
     WITH this
     CALL {
         WITH this
-<<<<<<< HEAD
-        MATCH (this)-[this_has_post:HAS_POST]->(this_Post:Post)
-=======
-        OPTIONAL MATCH (this)-[this_has_post_relationship:HAS_POST]->(this_Post:Post)
->>>>>>> 811fcc8e
+        MATCH (this)-[this_has_post_relationship:HAS_POST]->(this_Post:Post)
         WHERE EXISTS((this_Post)<-[:HAS_POST]-(:User)) AND ALL(creator IN [(this_Post)<-[:HAS_POST]-(creator:User) | creator] WHERE creator.id IS NOT NULL AND creator.id = $this_Post_auth_where0_creator_id)
         WITH { node: { __resolveType: "Post", id: this_Post.id } } AS edge
         RETURN edge
@@ -488,11 +484,7 @@
     WITH this
     CALL {
         WITH this
-<<<<<<< HEAD
-        MATCH (this)-[this_has_post:HAS_POST]->(this_Post:Post)
-=======
-        OPTIONAL MATCH (this)-[this_has_post_relationship:HAS_POST]->(this_Post:Post)
->>>>>>> 811fcc8e
+        MATCH (this)-[this_has_post_relationship:HAS_POST]->(this_Post:Post)
         WHERE this_Post.id = $this_contentConnection.args.where.Post.node.id AND EXISTS((this_Post)<-[:HAS_POST]-(:User)) AND ALL(creator IN [(this_Post)<-[:HAS_POST]-(creator:User) | creator] WHERE creator.id IS NOT NULL AND creator.id = $this_Post_auth_where0_creator_id)
         WITH { node: { __resolveType: "Post", id: this_Post.id } } AS edge
         RETURN edge
