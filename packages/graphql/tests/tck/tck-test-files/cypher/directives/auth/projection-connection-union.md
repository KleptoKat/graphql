# Cypher Auth Projection On Connections On Unions

Tests auth is added to projection connections

Schema:

```graphql
type Post {
    content: String
    creator: User @relationship(type: "HAS_POST", direction: IN)
}

type User {
    id: ID
    name: String
    content: [Content] @relationship(type: "PUBLISHED", direction: OUT)
}

union Content = Post

extend type User @auth(rules: [{ allow: { id: "$jwt.sub" } }])
extend type Post @auth(rules: [{ allow: { creator: { id: "$jwt.sub" } } }])
```

---

## Two connection

### GraphQL Input

```graphql
{
    users {
        contentConnection {
            edges {
                node {
                    ... on Post {
                        content
                        creatorConnection {
                            edges {
                                node {
                                    name
                                }
                            }
                        }
                    }
                }
            }
        }
    }
}
```

### Expected Cypher Output

```cypher
MATCH (this:User)
CALL apoc.util.validate(NOT(this.id IS NOT NULL AND this.id = $this_auth_allow0_id), "@neo4j/graphql/FORBIDDEN", [0])
CALL {
    WITH this
    CALL {
        WITH this
<<<<<<< HEAD
        MATCH (this)-[this_published:PUBLISHED]->(this_Post:Post)
=======
        OPTIONAL MATCH (this)-[this_published_relationship:PUBLISHED]->(this_Post:Post)
>>>>>>> 811fcc8e
        CALL apoc.util.validate(NOT(EXISTS((this_Post)<-[:HAS_POST]-(:User)) AND ANY(creator IN [(this_Post)<-[:HAS_POST]-(creator:User) | creator] WHERE creator.id IS NOT NULL AND creator.id = $this_Post_auth_allow0_creator_id)), "@neo4j/graphql/FORBIDDEN", [0])
        CALL {
            WITH this_Post
            MATCH (this_Post)<-[this_Post_has_post_relationship:HAS_POST]-(this_Post_user:User)
            CALL apoc.util.validate(NOT(this_Post_user.id IS NOT NULL AND this_Post_user.id = $this_Post_user_auth_allow0_id), "@neo4j/graphql/FORBIDDEN", [0])
            WITH collect({ node: { name: this_Post_user.name } }) AS edges
            RETURN { edges: edges, totalCount: size(edges) } AS creatorConnection
        }
        WITH { node: { __resolveType: "Post", content: this_Post.content, creatorConnection: creatorConnection } } AS edge
        RETURN edge
    }
    WITH collect(edge) as edges, count(edge) as totalCount
    RETURN { edges: edges, totalCount: totalCount } AS contentConnection
}
RETURN this { contentConnection } as this
```

### Expected Cypher Params

```json
{
    "this_Post_auth_allow0_creator_id": "super_admin",
    "this_Post_user_auth_allow0_id": "super_admin",
    "this_auth_allow0_id": "super_admin"
}
```

### JWT Object

```json
{
    "sub": "super_admin"
}
```

---<|MERGE_RESOLUTION|>--- conflicted
+++ resolved
@@ -60,11 +60,7 @@
     WITH this
     CALL {
         WITH this
-<<<<<<< HEAD
-        MATCH (this)-[this_published:PUBLISHED]->(this_Post:Post)
-=======
-        OPTIONAL MATCH (this)-[this_published_relationship:PUBLISHED]->(this_Post:Post)
->>>>>>> 811fcc8e
+        MATCH (this)-[this_published_relationship:PUBLISHED]->(this_Post:Post)
         CALL apoc.util.validate(NOT(EXISTS((this_Post)<-[:HAS_POST]-(:User)) AND ANY(creator IN [(this_Post)<-[:HAS_POST]-(creator:User) | creator] WHERE creator.id IS NOT NULL AND creator.id = $this_Post_auth_allow0_creator_id)), "@neo4j/graphql/FORBIDDEN", [0])
         CALL {
             WITH this_Post
