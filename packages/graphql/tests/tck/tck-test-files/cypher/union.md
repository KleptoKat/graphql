# Cypher Union

Tests for queries on Unions.

Schema:

```graphql
union Search = Movie | Genre

type Genre @auth(rules: [{ operations: [READ], allow: { name: "$jwt.jwtAllowedNamesExample" } }]) {
    name: String
}

type Movie {
    title: String
    search: [Search] @relationship(type: "SEARCH", direction: OUT)
}
```

---

## Read Unions

### GraphQL Input

```graphql
{
    movies(where: { title: "some title" }) {
        search(
            where: { Movie: { title: "The Matrix" }, Genre: { name: "Horror" } }
            options: { offset: 1, limit: 10 }
        ) {
            ... on Movie {
                title
            }
            ... on Genre {
                name
            }
        }
    }
}
```

### Expected Cypher Output

```cypher
MATCH (this:Movie)
WHERE this.title = $this_title

RETURN this {
    search: [this_search IN [(this)-[:SEARCH]->(this_search)
        WHERE ("Genre" IN labels(this_search)) OR ("Movie" IN labels(this_search)) |
        head(
            [ this_search IN [this_search]
                WHERE ("Genre" IN labels(this_search)) AND
                this_search.name = $this_search_Genre_name AND
                apoc.util.validatePredicate(NOT(this_search.name IS NOT NULL AND this_search.name = $this_search_Genre_auth_allow0_name), "@neo4j/graphql/FORBIDDEN", [0])  |
                this_search {
                    __resolveType: "Genre",
                     .name
                } ] +
            [ this_search IN [this_search]
                WHERE ("Movie" IN labels(this_search)) AND
                this_search.title = $this_search_Movie_title |
                this_search {
                    __resolveType: "Movie",
                    .title
                } ]
        )
    ] WHERE this_search IS NOT NULL] [1..11]
} as this
```

### Expected Cypher Params

```json
{
    "this_title": "some title",
    "this_search_Genre_auth_allow0_name": ["Horror"],
    "this_search_Genre_name": "Horror",
    "this_search_Movie_title": "The Matrix"
}
```

### JWT Object

```json
{
    "jwtAllowedNamesExample": ["Horror"]
}
```

---

## Create Unions from create mutation

### GraphQL Input

```graphql
mutation {
    createMovies(input: [{ title: "some movie", search: { Genre: { create: [{ node: { name: "some genre" } }] } } }]) {
        movies {
            title
        }
    }
}
```

### Expected Cypher Output

```cypher
CALL {
    CREATE (this0:Movie)
    SET this0.title = $this0_title

    WITH this0, [ metaVal IN [{type: 'Created', name: 'Movie', id: id(this0), properties: this0}] WHERE metaVal IS NOT NULL AND metaVal.id IS NOT NULL ] as this0_mutateMeta
    CREATE (this0_search_Genre0_node:Genre)
    SET this0_search_Genre0_node.name = $this0_search_Genre0_node_name
    MERGE (this0)-[:SEARCH]->(this0_search_Genre0_node)

    RETURN this0, this0_mutateMeta
}
WITH this0, this0_mutateMeta as mutateMeta
RETURN mutateMeta, this0 { .title } AS this0
```

### Expected Cypher Params

```json
{
    "this0_title": "some movie",
    "this0_search_Genre0_node_name": "some genre"
}
```

---

## Create Unions from update create(top-level)

### GraphQL Input

```graphql
mutation {
    updateMovies(create: { search: { Genre: [{ node: { name: "some genre" } }] } }) {
        movies {
            title
        }
    }
}
```

### Expected Cypher Output

```cypher
MATCH (this:Movie)
CREATE (this_create_search_Genre0_node:Genre)
SET this_create_search_Genre0_node.name = $this_create_search_Genre0_node_name
MERGE (this)-[:SEARCH]->(this_create_search_Genre0_node)
RETURN [ metaVal IN [{type: 'Created', name: 'Genre', id: id(this_create_search_Genre0_node), properties: this_create_search_Genre0_node}] WHERE metaVal IS NOT NULL AND metaVal.id IS NOT NULL ] as mutateMeta, this { .title } AS this
```

### Expected Cypher Params

```json
{
    "this_create_search_Genre0_node_name": "some genre"
}
```

---

## Connect Unions (in create)

### GraphQL Input

```graphql
mutation {
    createMovies(
        input: [{ title: "some movie", search: { Genre: { connect: [{ where: { node: { name: "some genre" } } }] } } }]
    ) {
        movies {
            title
        }
    }
}
```

### Expected Cypher Output

```cypher
CALL {
    CREATE (this0:Movie)
    SET this0.title = $this0_title

    WITH this0, [ metaVal IN [{type: 'Created', name: 'Movie', id: id(this0), properties: this0}] WHERE metaVal IS NOT NULL AND metaVal.id IS NOT NULL ] as this0_mutateMeta

    CALL {
        WITH this0
        MATCH (this0_search_Genre_connect0_node:Genre)
        WHERE this0_search_Genre_connect0_node.name = $this0_search_Genre_connect0_node_name
<<<<<<< HEAD
        MERGE (this0)-[:SEARCH]->(this0_search_Genre_connect0_node)
        RETURN [ metaVal IN [{type: 'Connected', name: 'Movie', toName: 'Genre', id: id(this0), toID: id(this0_search_Genre_connect0_node), properties: this0_search_Genre_connect0_relationship}] WHERE metaVal IS NOT NULL AND metaVal.id IS NOT NULL ] as this0_search_Genre_connect0_mutateMeta
=======
        FOREACH(_ IN CASE this0 WHEN NULL THEN [] ELSE [1] END |
            FOREACH(_ IN CASE this0_search_Genre_connect0_node WHEN NULL THEN [] ELSE [1] END |
                MERGE (this0)-[:SEARCH]->(this0_search_Genre_connect0_node)
            )
        )
        RETURN count(*)
>>>>>>> 235331e5
    }

    WITH this0, this0_mutateMeta + this0_search_Genre_connect0_mutateMeta as this0_mutateMeta
    RETURN this0, this0_mutateMeta
}
WITH this0, this0_mutateMeta as mutateMeta
RETURN mutateMeta, this0 { .title } AS this0
```

### Expected Cypher Params

```json
{
    "this0_title": "some movie",
    "this0_search_Genre_connect0_node_name": "some genre"
}
```

---

## Update Unions

### GraphQL Input

```graphql
mutation {
    updateMovies(
        where: { title: "some movie" }
        update: {
            search: { Genre: { where: { node: { name: "some genre" } }, update: { node: { name: "some new genre" } } } }
        }
    ) {
        movies {
            title
        }
    }
}
```

### Expected Cypher Output

```cypher
MATCH (this:Movie)
WHERE this.title = $this_title

WITH this, [ metaVal IN [{type: 'Updated', name: 'Movie', id: id(this), properties: $this_update}] WHERE metaVal IS NOT NULL AND metaVal.id IS NOT NULL ] as mutateMeta
OPTIONAL MATCH (this)-[this_search0_relationship:SEARCH]->(this_search_Genre0:Genre)
WHERE this_search_Genre0.name = $updateMovies.args.update.search.Genre[0].where.node.name
CALL apoc.do.when(this_search_Genre0 IS NOT NULL, "
    SET this_search_Genre0.name = $this_update_search_Genre0_name
    RETURN id(this_search_Genre0) as _id ", "", {this:this, updateMovies: $updateMovies, this_search_Genre0:this_search_Genre0, auth:$auth,this_update_search_Genre0_name:$this_update_search_Genre0_name,this_update_search_Genre0:$this_update_search_Genre0}) 

YIELD value

RETURN mutateMeta + [ metaVal IN [{type: 'Updated', name: 'Genre', id: value._id, properties: $this_update_search_Genre0}] WHERE metaVal IS NOT NULL AND metaVal.id IS NOT NULL ] as mutateMeta, this { .title } AS this
```

### Expected Cypher Params

```json
{
    "this_title": "some movie",
    "this_update_search_Genre0_name": "some new genre",
    "this_update": {},
    "this_update_search_Genre0": {
        "name": "some new genre"
    },
    "auth": {
        "isAuthenticated": true,
        "roles": [],
        "jwt": {}
    },
    "updateMovies": {
        "args": {
            "update": {
                "search": {
                    "Genre": [
                        {
                            "update": {
                                "node": {
                                    "name": "some new genre"
                                }
                            },
                            "where": {
                                "node": {
                                    "name": "some genre"
                                }
                            }
                        }
                    ]
                }
            }
        }
    }
}
```

---

## Disconnect Unions (in update)

### GraphQL Input

```graphql
mutation {
    updateMovies(
        where: { title: "some movie" }
        update: { search: { Genre: { disconnect: [{ where: { node: { name: "some genre" } } }] } } }
    ) {
        movies {
            title
        }
    }
}
```

### Expected Cypher Output

```cypher
MATCH (this:Movie)
WHERE this.title = $this_title

WITH this
CALL {
    WITH this
    OPTIONAL MATCH (this)-[this_search_Genre0_disconnect0_rel:SEARCH]->(this_search_Genre0_disconnect0:Genre)
    WHERE this_search_Genre0_disconnect0.name = $updateMovies.args.update.search.Genre[0].disconnect[0].where.node.name
    FOREACH(_ IN CASE this_search_Genre0_disconnect0 WHEN NULL THEN [] ELSE [1] END |
        DELETE this_search_Genre0_disconnect0_rel
    )

    RETURN count(*)
}

RETURN [ metaVal IN [{type: 'Updated', name: 'Movie', id: id(this), properties: $this_update}] WHERE metaVal IS NOT NULL AND metaVal.id IS NOT NULL ] as mutateMeta, this { .title } AS this
```

### Expected Cypher Params

```json
{
    "this_title": "some movie",
    "this_update": {},
    "updateMovies": {
        "args": {
            "update": {
                "search": {
                    "Genre": [
                        {
                            "disconnect": [
                                {
                                    "where": {
                                        "node": {
                                            "name": "some genre"
                                        }
                                    }
                                }
                            ]
                        }
                    ]
                }
            }
        }
    }
}
```

---

## Disconnect Unions

### GraphQL Input

```graphql
mutation {
    updateMovies(
        where: { title: "some movie" }
        disconnect: { search: { Genre: { where: { node: { name: "some genre" } } } } }
    ) {
        movies {
            title
        }
    }
}
```

### Expected Cypher Output

```cypher
MATCH (this:Movie)
WHERE this.title = $this_title

WITH this
CALL {
    WITH this
    OPTIONAL MATCH (this)-[this_disconnect_search_Genre0_rel:SEARCH]->(this_disconnect_search_Genre0:Genre)
    WHERE this_disconnect_search_Genre0.name = $updateMovies.args.disconnect.search.Genre[0].where.node.name
    FOREACH(_ IN CASE this_disconnect_search_Genre0 WHEN NULL THEN [] ELSE [1] END |
        DELETE this_disconnect_search_Genre0_rel
    )
    RETURN count(*)
}

RETURN this { .title } AS this
```

### Expected Cypher Params

```json
{
    "this_title": "some movie",
    "updateMovies": {
        "args": {
            "disconnect": {
                "search": {
                    "Genre": [
                        {
                            "where": {
                                "node": {
                                    "name": "some genre"
                                }
                            }
                        }
                    ]
                }
            }
        }
    }
}
```

---

## Connect Unions (in update)

### GraphQL Input

```graphql
mutation {
    updateMovies(
        where: { title: "some movie" }
        connect: { search: { Genre: { where: { node: { name: "some genre" } } } } }
    ) {
        movies {
            title
        }
    }
}
```

### Expected Cypher Output

```cypher
MATCH (this:Movie)
WHERE this.title = $this_title
WITH this
CALL {
    WITH this
    MATCH (this_connect_search_Genre0_node:Genre)
    WHERE this_connect_search_Genre0_node.name = $this_connect_search_Genre0_node_name
<<<<<<< HEAD
    MERGE (this)-[:SEARCH]->(this_connect_search_Genre0_node)
    RETURN [ metaVal IN [{type: 'Connected', name: 'Movie', toName: 'Genre', id: id(this), toID: id(this_connect_search_Genre0_node), properties: this_connect_search_Genre0_relationship}] WHERE metaVal IS NOT NULL AND metaVal.id IS NOT NULL ] as this_connect_search_Genre0_mutateMeta
=======
    FOREACH(_ IN CASE this WHEN NULL THEN [] ELSE [1] END |
        FOREACH(_ IN CASE this_connect_search_Genre0_node WHEN NULL THEN [] ELSE [1] END |
            MERGE (this)-[:SEARCH]->(this_connect_search_Genre0_node)
        )
    )
    RETURN count(*)
>>>>>>> 235331e5
}

WITH this, this_connect_search_Genre0_mutateMeta as mutateMeta
RETURN mutateMeta, this { .title } AS this
```

### Expected Cypher Params

```json
{
    "this_title": "some movie",
    "this_connect_search_Genre0_node_name": "some genre"
}
```

---

## Delete Unions (from update)

### GraphQL Input

```graphql
mutation {
    updateMovies(
        where: { title: "some movie" }
        delete: { search: { Genre: { where: { node: { name: "some genre" } } } } }
    ) {
        movies {
            title
        }
    }
}
```

### Expected Cypher Output

```cypher
MATCH (this:Movie)
WHERE this.title = $this_title
WITH this
OPTIONAL MATCH (this)-[this_delete_search_Genre0_relationship:SEARCH]->(this_delete_search_Genre0:Genre)
WHERE this_delete_search_Genre0.name = $updateMovies.args.delete.search.Genre[0].where.node.name
WITH this, collect(DISTINCT this_delete_search_Genre0) as this_delete_search_Genre0_to_delete
FOREACH(x IN this_delete_search_Genre0_to_delete | DETACH DELETE x)
RETURN this { .title } AS this
```

### Expected Cypher Params

```json
{
    "this_title": "some movie",
    "updateMovies": {
        "args": {
            "delete": {
                "search": {
                    "Genre": [
                        {
                            "where": {
                                "node": {
                                    "name": "some genre"
                                }
                            }
                        }
                    ]
                }
            }
        }
    }
}
```

---<|MERGE_RESOLUTION|>--- conflicted
+++ resolved
@@ -198,17 +198,12 @@
         WITH this0
         MATCH (this0_search_Genre_connect0_node:Genre)
         WHERE this0_search_Genre_connect0_node.name = $this0_search_Genre_connect0_node_name
-<<<<<<< HEAD
-        MERGE (this0)-[:SEARCH]->(this0_search_Genre_connect0_node)
-        RETURN [ metaVal IN [{type: 'Connected', name: 'Movie', toName: 'Genre', id: id(this0), toID: id(this0_search_Genre_connect0_node), properties: this0_search_Genre_connect0_relationship}] WHERE metaVal IS NOT NULL AND metaVal.id IS NOT NULL ] as this0_search_Genre_connect0_mutateMeta
-=======
         FOREACH(_ IN CASE this0 WHEN NULL THEN [] ELSE [1] END |
             FOREACH(_ IN CASE this0_search_Genre_connect0_node WHEN NULL THEN [] ELSE [1] END |
                 MERGE (this0)-[:SEARCH]->(this0_search_Genre_connect0_node)
             )
         )
         RETURN count(*)
->>>>>>> 235331e5
     }
 
     WITH this0, this0_mutateMeta + this0_search_Genre_connect0_mutateMeta as this0_mutateMeta
@@ -469,17 +464,12 @@
     WITH this
     MATCH (this_connect_search_Genre0_node:Genre)
     WHERE this_connect_search_Genre0_node.name = $this_connect_search_Genre0_node_name
-<<<<<<< HEAD
-    MERGE (this)-[:SEARCH]->(this_connect_search_Genre0_node)
-    RETURN [ metaVal IN [{type: 'Connected', name: 'Movie', toName: 'Genre', id: id(this), toID: id(this_connect_search_Genre0_node), properties: this_connect_search_Genre0_relationship}] WHERE metaVal IS NOT NULL AND metaVal.id IS NOT NULL ] as this_connect_search_Genre0_mutateMeta
-=======
     FOREACH(_ IN CASE this WHEN NULL THEN [] ELSE [1] END |
         FOREACH(_ IN CASE this_connect_search_Genre0_node WHEN NULL THEN [] ELSE [1] END |
             MERGE (this)-[:SEARCH]->(this_connect_search_Genre0_node)
         )
     )
     RETURN count(*)
->>>>>>> 235331e5
 }
 
 WITH this, this_connect_search_Genre0_mutateMeta as mutateMeta
