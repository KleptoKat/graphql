--- conflicted
+++ resolved
@@ -68,11 +68,7 @@
         expect(formatCypher(result.cypher)).toMatchInlineSnapshot(`
             "MATCH (this:Movie)
             CALL apoc.util.validate(NOT(apoc.util.validatePredicate(NOT($auth.isAuthenticated = true), \\"@neo4j/graphql/UNAUTHENTICATED\\", [0])), \\"@neo4j/graphql/FORBIDDEN\\", [0])
-<<<<<<< HEAD
-            RETURN this { .title, actorsAggregate: { count: head(apoc.cypher.runFirstColumn(\\" MATCH (this)<-[r:ACTED_IN]-(n:Actor)      RETURN COUNT(n) \\", { this: this })) } } AS this"
-=======
             RETURN this { .title, actorsAggregate: { count: head(apoc.cypher.runFirstColumn(\\"MATCH (this)<-[r:ACTED_IN]-(n:Actor)      RETURN COUNT(n)\\", { this: this })) } } as this"
->>>>>>> cae256d7
         `);
 
         expect(formatParams(result.params)).toMatchInlineSnapshot(`
@@ -108,11 +104,7 @@
 
         expect(formatCypher(result.cypher)).toMatchInlineSnapshot(`
             "MATCH (this:Actor)
-<<<<<<< HEAD
-            RETURN this { .name, moviesAggregate: { count: head(apoc.cypher.runFirstColumn(\\" MATCH (this)-[r:ACTED_IN]->(n:Movie)     CALL apoc.util.validate(NOT(apoc.util.validatePredicate(NOT($auth.isAuthenticated = true), \\\\\\"@neo4j/graphql/UNAUTHENTICATED\\\\\\", [0])), \\\\\\"@neo4j/graphql/FORBIDDEN\\\\\\", [0]) RETURN COUNT(n) \\", { auth: $auth, this: this })) } } AS this"
-=======
             RETURN this { .name, moviesAggregate: { count: head(apoc.cypher.runFirstColumn(\\"MATCH (this)-[r:ACTED_IN]->(n:Movie)     CALL apoc.util.validate(NOT(apoc.util.validatePredicate(NOT($auth.isAuthenticated = true), \\\\\\"@neo4j/graphql/UNAUTHENTICATED\\\\\\", [0])), \\\\\\"@neo4j/graphql/FORBIDDEN\\\\\\", [0]) RETURN COUNT(n)\\", { auth: $auth, this: this })) } } as this"
->>>>>>> cae256d7
         `);
 
         expect(formatParams(result.params)).toMatchInlineSnapshot(`
