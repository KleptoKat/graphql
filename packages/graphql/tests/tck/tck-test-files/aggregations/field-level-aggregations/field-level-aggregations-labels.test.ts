/*
 * Copyright (c) "Neo4j"
 * Neo4j Sweden AB [http://neo4j.com]
 *
 * This file is part of Neo4j.
 *
 * Licensed under the Apache License, Version 2.0 (the "License");
 * you may not use this file except in compliance with the License.
 * You may obtain a copy of the License at
 *
 *     http://www.apache.org/licenses/LICENSE-2.0
 *
 * Unless required by applicable law or agreed to in writing, software
 * distributed under the License is distributed on an "AS IS" BASIS,
 * WITHOUT WARRANTIES OR CONDITIONS OF ANY KIND, either express or implied.
 * See the License for the specific language governing permissions and
 * limitations under the License.
 */

import { gql } from "apollo-server";
import { DocumentNode } from "graphql";
import { Neo4jGraphQL } from "../../../../../src";
import { createJwtRequest } from "../../../../../src/utils/test/utils";
import { formatCypher, translateQuery, formatParams } from "../../../utils/tck-test-utils";

describe("Field Level Aggregations Alias", () => {
    const secret = "secret";
    let typeDefs: DocumentNode;
    let neoSchema: Neo4jGraphQL;

    beforeAll(() => {
        typeDefs = gql`
            type Movie @node(label: "Film") {
                title: String
                actors: [Actor] @relationship(type: "ACTED_IN", direction: IN, properties: "ActedIn")
            }

            type Actor @node(label: "Person") {
                name: String
                age: Int
                movies: [Movie] @relationship(type: "ACTED_IN", direction: OUT, properties: "ActedIn")
            }

            interface ActedIn {
                time: Int
            }
        `;

        neoSchema = new Neo4jGraphQL({
            typeDefs,
            config: { enableRegex: true, jwt: { secret } },
        });
    });

    test("Aggregation with labels", async () => {
        const query = gql`
            query {
                movies {
                    actorsAggregate {
                        node {
                            name {
                                shortest
                            }
                        }
                    }
                }
            }
        `;

        const req = createJwtRequest("secret", {});
        const result = await translateQuery(neoSchema, query, {
            req,
        });

        expect(formatCypher(result.cypher)).toMatchInlineSnapshot(`
            "MATCH (this:Film)
            RETURN this { actorsAggregate: { node: { name: head(apoc.cypher.runFirstColumn(\\"MATCH (this)<-[r:ACTED_IN]-(n:Person)
                    WITH n as n
                    ORDER BY size(n.name) DESC
                    WITH collect(n.name) as list
<<<<<<< HEAD
                    RETURN {longest: head(list), shortest: last(list)} \\", { this: this })) } } } AS this"
=======
                    RETURN {longest: head(list), shortest: last(list)}\\", { this: this })) } } } as this"
>>>>>>> cae256d7
        `);

        expect(formatParams(result.params)).toMatchInlineSnapshot(`"{}"`);
    });
});<|MERGE_RESOLUTION|>--- conflicted
+++ resolved
@@ -78,11 +78,7 @@
                     WITH n as n
                     ORDER BY size(n.name) DESC
                     WITH collect(n.name) as list
-<<<<<<< HEAD
-                    RETURN {longest: head(list), shortest: last(list)} \\", { this: this })) } } } AS this"
-=======
                     RETURN {longest: head(list), shortest: last(list)}\\", { this: this })) } } } as this"
->>>>>>> cae256d7
         `);
 
         expect(formatParams(result.params)).toMatchInlineSnapshot(`"{}"`);
