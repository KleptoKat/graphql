--- conflicted
+++ resolved
@@ -90,20 +90,12 @@
             CALL {
             WITH this
             MATCH (this)-[:ACTED_IN]->(this_Movie:Movie)
-<<<<<<< HEAD
-            RETURN  { __resolveType: \\"Movie\\", title: this_Movie.title, runtime: this_Movie.runtime } AS actedIn
-=======
             RETURN { __resolveType: \\"Movie\\", runtime: this_Movie.runtime, title: this_Movie.title } AS actedIn
->>>>>>> cae256d7
             UNION
             WITH this
             MATCH (this)-[:ACTED_IN]->(this_Series:Series)
             CALL apoc.util.validate(NOT(this_Series.episodes IS NOT NULL AND this_Series.episodes = $this_Series_auth_allow0_episodes), \\"@neo4j/graphql/FORBIDDEN\\", [0])
-<<<<<<< HEAD
-            RETURN  { __resolveType: \\"Series\\", title: this_Series.title, episodes: this_Series.episodes } AS actedIn
-=======
             RETURN { __resolveType: \\"Series\\", episodes: this_Series.episodes, title: this_Series.title } AS actedIn
->>>>>>> cae256d7
             }
             RETURN this { actedIn: collect(actedIn) } AS this"
         `);
