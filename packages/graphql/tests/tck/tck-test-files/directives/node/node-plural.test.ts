--- conflicted
+++ resolved
@@ -56,13 +56,8 @@
         });
 
         expect(formatCypher(result.cypher)).toMatchInlineSnapshot(`
-<<<<<<< HEAD
-            "MATCH (this:Tech)
-            RETURN this { .name } AS this"
-=======
             "MATCH (this:\`Tech\`)
             RETURN this { .name } as this"
->>>>>>> 18860e1d
         `);
 
         expect(formatParams(result.params)).toMatchInlineSnapshot(`"{}"`);
@@ -219,13 +214,8 @@
         });
 
         expect(formatCypher(result.cypher)).toMatchInlineSnapshot(`
-<<<<<<< HEAD
-            "MATCH (this:Tech)
-            RETURN this { .name } AS this"
-=======
             "MATCH (this:\`Tech\`)
             RETURN this { .name } as this"
->>>>>>> 18860e1d
         `);
 
         expect(formatParams(result.params)).toMatchInlineSnapshot(`"{}"`);
