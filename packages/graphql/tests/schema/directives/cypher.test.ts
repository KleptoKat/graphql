/*
 * Copyright (c) "Neo4j"
 * Neo4j Sweden AB [http://neo4j.com]
 *
 * This file is part of Neo4j.
 *
 * Licensed under the Apache License, Version 2.0 (the "License");
 * you may not use this file except in compliance with the License.
 * You may obtain a copy of the License at
 *
 *     http://www.apache.org/licenses/LICENSE-2.0
 *
 * Unless required by applicable law or agreed to in writing, software
 * distributed under the License is distributed on an "AS IS" BASIS,
 * WITHOUT WARRANTIES OR CONDITIONS OF ANY KIND, either express or implied.
 * See the License for the specific language governing permissions and
 * limitations under the License.
 */

import { printSchemaWithDirectives } from "@graphql-tools/utils";
import { lexicographicSortSchema } from "graphql/utilities";
import { gql } from "apollo-server";
import { Neo4jGraphQL } from "../../../src";

describe("Cypher", () => {
    test("Custom Directive Simple", () => {
        const typeDefs = gql`
            type Actor {
                name: String
            }

            type Movie {
                id: ID
                actors(title: String): [Actor]
                    @cypher(
                        statement: """
                        MATCH (a:Actor {title: $title})
                        RETURN a
                        LIMIT 1
                        """
                    )
            }
        `;
        const neoSchema = new Neo4jGraphQL({ typeDefs });
        const printedSchema = printSchemaWithDirectives(lexicographicSortSchema(neoSchema.schema));

        expect(printedSchema).toMatchInlineSnapshot(`
            "schema {
              query: Query
              mutation: Mutation
              subscription: Subscription
            }

            type Actor {
              name: String
            }

            type ActorAggregateSelection {
              count: Int!
              name: StringAggregateSelectionNullable!
            }

            input ActorCreateInput {
              name: String
            }

            input ActorOptions {
              limit: Int
              offset: Int
              \\"\\"\\"Specify one or more ActorSort objects to sort Actors by. The sorts will be applied in the order in which they are arranged in the array.\\"\\"\\"
              sort: [ActorSort]
            }

            \\"\\"\\"Fields to sort Actors by. The order in which sorts are applied is not guaranteed when specifying many fields in one ActorSort object.\\"\\"\\"
            input ActorSort {
              name: SortDirection
            }

            type ActorSubscriptionResponse {
              actor: Actor
              id: Int!
              name: String!
              propsUpdated: [String!]
              relationshipID: String
              relationshipName: String
              toID: String
              toType: String
              type: String!
            }

            input ActorUpdateInput {
              name: String
            }

            input ActorWhere {
              AND: [ActorWhere!]
              OR: [ActorWhere!]
              name: String
              name_CONTAINS: String
              name_ENDS_WITH: String
              name_IN: [String]
              name_NOT: String
              name_NOT_CONTAINS: String
              name_NOT_ENDS_WITH: String
              name_NOT_IN: [String]
              name_NOT_STARTS_WITH: String
              name_STARTS_WITH: String
            }

            type CreateActorsMutationResponse {
              actors: [Actor!]!
              info: CreateInfo!
            }

            type CreateInfo {
              bookmark: String
              nodesCreated: Int!
              relationshipsCreated: Int!
            }

            type CreateMoviesMutationResponse {
              info: CreateInfo!
              movies: [Movie!]!
            }

            type DeleteInfo {
              bookmark: String
              nodesDeleted: Int!
              relationshipsDeleted: Int!
            }

            type IDAggregateSelectionNullable {
              longest: ID
              shortest: ID
            }

            type Movie {
              actors(title: String): [Actor]
              id: ID
            }

            type MovieAggregateSelection {
              count: Int!
              id: IDAggregateSelectionNullable!
            }

            input MovieCreateInput {
              id: ID
            }

            input MovieOptions {
              limit: Int
              offset: Int
              \\"\\"\\"Specify one or more MovieSort objects to sort Movies by. The sorts will be applied in the order in which they are arranged in the array.\\"\\"\\"
              sort: [MovieSort]
            }

            \\"\\"\\"Fields to sort Movies by. The order in which sorts are applied is not guaranteed when specifying many fields in one MovieSort object.\\"\\"\\"
            input MovieSort {
              id: SortDirection
            }

            type MovieSubscriptionResponse {
              id: Int!
              movie: Movie
              name: String!
              propsUpdated: [String!]
              relationshipID: String
              relationshipName: String
              toID: String
              toType: String
              type: String!
            }

            input MovieUpdateInput {
              id: ID
            }

            input MovieWhere {
              AND: [MovieWhere!]
              OR: [MovieWhere!]
              id: ID
              id_CONTAINS: ID
              id_ENDS_WITH: ID
              id_IN: [ID]
              id_NOT: ID
              id_NOT_CONTAINS: ID
              id_NOT_ENDS_WITH: ID
              id_NOT_IN: [ID]
              id_NOT_STARTS_WITH: ID
              id_STARTS_WITH: ID
            }

            type Mutation {
              createActors(input: [ActorCreateInput!]!): CreateActorsMutationResponse!
              createMovies(input: [MovieCreateInput!]!): CreateMoviesMutationResponse!
              deleteActors(where: ActorWhere): DeleteInfo!
              deleteMovies(where: MovieWhere): DeleteInfo!
              updateActors(update: ActorUpdateInput, where: ActorWhere): UpdateActorsMutationResponse!
              updateMovies(update: MovieUpdateInput, where: MovieWhere): UpdateMoviesMutationResponse!
            }

            enum NodeUpdatedType {
              Connected
              Created
              Deleted
              Disconnected
              Updated
            }

            type Query {
              actors(options: ActorOptions, where: ActorWhere): [Actor!]!
              actorsAggregate(where: ActorWhere): ActorAggregateSelection!
              actorsCount(where: ActorWhere): Int!
              movies(options: MovieOptions, where: MovieWhere): [Movie!]!
              moviesAggregate(where: MovieWhere): MovieAggregateSelection!
              moviesCount(where: MovieWhere): Int!
            }

            enum SortDirection {
              \\"\\"\\"Sort by field values in ascending order.\\"\\"\\"
              ASC
              \\"\\"\\"Sort by field values in descending order.\\"\\"\\"
              DESC
            }

            type StringAggregateSelectionNullable {
              longest: String
              shortest: String
            }

            type Subscription {
              \\"\\"\\"Subscribe to updates from Actor\\"\\"\\"
              subscribeToActor(types: [NodeUpdatedType!], where: ActorWhere): ActorSubscriptionResponse!
              \\"\\"\\"Subscribe to updates from Movie\\"\\"\\"
              subscribeToMovie(types: [NodeUpdatedType!], where: MovieWhere): MovieSubscriptionResponse!
            }

            type UpdateActorsMutationResponse {
              actors: [Actor!]!
              info: UpdateInfo!
            }

            type UpdateInfo {
              bookmark: String
              nodesCreated: Int!
              nodesDeleted: Int!
              relationshipsCreated: Int!
              relationshipsDeleted: Int!
            }

            type UpdateMoviesMutationResponse {
              info: UpdateInfo!
              movies: [Movie!]!
            }
            "
        `);
    });

    test("Sort On Primitive Field", () => {
        const typeDefs = gql`
            type Actor {
                name: String
                totalScreenTime: Int!
                    @cypher(
                        statement: """
                        MATCH (this)-[r:ACTED_IN]->(:Movie)
                        RETURN sum(r.screenTime)
                        """
                    )
            }

            type Movie {
                id: ID
                actors(title: String): [Actor]
                    @cypher(
                        statement: """
                        MATCH (a:Actor {title: $title})
                        RETURN a
                        LIMIT 1
                        """
                    )
            }
        `;
        const neoSchema = new Neo4jGraphQL({ typeDefs });
        const printedSchema = printSchemaWithDirectives(lexicographicSortSchema(neoSchema.schema));

        expect(printedSchema).toMatchInlineSnapshot(`
            "schema {
              query: Query
              mutation: Mutation
<<<<<<< HEAD
              subscription: Subscription
=======
>>>>>>> cae256d7
            }

            type Actor {
              name: String
              totalScreenTime: Int!
            }

            type ActorAggregateSelection {
              count: Int!
<<<<<<< HEAD
              name: StringAggregateSelection!
=======
              name: StringAggregateSelectionNullable!
>>>>>>> cae256d7
            }

            input ActorCreateInput {
              name: String
            }

            input ActorOptions {
              limit: Int
              offset: Int
              \\"\\"\\"Specify one or more ActorSort objects to sort Actors by. The sorts will be applied in the order in which they are arranged in the array.\\"\\"\\"
              sort: [ActorSort]
            }

            \\"\\"\\"Fields to sort Actors by. The order in which sorts are applied is not guaranteed when specifying many fields in one ActorSort object.\\"\\"\\"
            input ActorSort {
              name: SortDirection
              totalScreenTime: SortDirection
            }

<<<<<<< HEAD
            type ActorSubscriptionResponse {
              actor: Actor
              id: Int!
              name: String!
              propsUpdated: [String!]
              relationshipID: String
              relationshipName: String
              toID: String
              toType: String
              type: String!
            }

=======
>>>>>>> cae256d7
            input ActorUpdateInput {
              name: String
            }

            input ActorWhere {
              AND: [ActorWhere!]
              OR: [ActorWhere!]
              name: String
              name_CONTAINS: String
              name_ENDS_WITH: String
              name_IN: [String]
              name_NOT: String
              name_NOT_CONTAINS: String
              name_NOT_ENDS_WITH: String
              name_NOT_IN: [String]
              name_NOT_STARTS_WITH: String
              name_STARTS_WITH: String
            }

            type CreateActorsMutationResponse {
              actors: [Actor!]!
              info: CreateInfo!
            }

            type CreateInfo {
              bookmark: String
              nodesCreated: Int!
              relationshipsCreated: Int!
            }

            type CreateMoviesMutationResponse {
              info: CreateInfo!
              movies: [Movie!]!
            }

            type DeleteInfo {
              bookmark: String
              nodesDeleted: Int!
              relationshipsDeleted: Int!
            }

<<<<<<< HEAD
            type IDAggregateSelection {
              longest: ID!
              shortest: ID!
=======
            type IDAggregateSelectionNullable {
              longest: ID
              shortest: ID
>>>>>>> cae256d7
            }

            type Movie {
              actors(title: String): [Actor]
              id: ID
            }

            type MovieAggregateSelection {
              count: Int!
<<<<<<< HEAD
              id: IDAggregateSelection!
=======
              id: IDAggregateSelectionNullable!
>>>>>>> cae256d7
            }

            input MovieCreateInput {
              id: ID
            }

            input MovieOptions {
              limit: Int
              offset: Int
              \\"\\"\\"Specify one or more MovieSort objects to sort Movies by. The sorts will be applied in the order in which they are arranged in the array.\\"\\"\\"
              sort: [MovieSort]
            }

            \\"\\"\\"Fields to sort Movies by. The order in which sorts are applied is not guaranteed when specifying many fields in one MovieSort object.\\"\\"\\"
            input MovieSort {
              id: SortDirection
            }

<<<<<<< HEAD
            type MovieSubscriptionResponse {
              id: Int!
              movie: Movie
              name: String!
              propsUpdated: [String!]
              relationshipID: String
              relationshipName: String
              toID: String
              toType: String
              type: String!
            }

=======
>>>>>>> cae256d7
            input MovieUpdateInput {
              id: ID
            }

            input MovieWhere {
              AND: [MovieWhere!]
              OR: [MovieWhere!]
              id: ID
              id_CONTAINS: ID
              id_ENDS_WITH: ID
              id_IN: [ID]
              id_NOT: ID
              id_NOT_CONTAINS: ID
              id_NOT_ENDS_WITH: ID
              id_NOT_IN: [ID]
              id_NOT_STARTS_WITH: ID
              id_STARTS_WITH: ID
            }

            type Mutation {
              createActors(input: [ActorCreateInput!]!): CreateActorsMutationResponse!
              createMovies(input: [MovieCreateInput!]!): CreateMoviesMutationResponse!
              deleteActors(where: ActorWhere): DeleteInfo!
              deleteMovies(where: MovieWhere): DeleteInfo!
              updateActors(update: ActorUpdateInput, where: ActorWhere): UpdateActorsMutationResponse!
              updateMovies(update: MovieUpdateInput, where: MovieWhere): UpdateMoviesMutationResponse!
            }

<<<<<<< HEAD
            enum NodeUpdatedType {
              Connected
              Created
              Deleted
              Disconnected
              Updated
            }

=======
>>>>>>> cae256d7
            type Query {
              actors(options: ActorOptions, where: ActorWhere): [Actor!]!
              actorsAggregate(where: ActorWhere): ActorAggregateSelection!
              actorsCount(where: ActorWhere): Int!
              movies(options: MovieOptions, where: MovieWhere): [Movie!]!
              moviesAggregate(where: MovieWhere): MovieAggregateSelection!
              moviesCount(where: MovieWhere): Int!
            }

            enum SortDirection {
              \\"\\"\\"Sort by field values in ascending order.\\"\\"\\"
              ASC
              \\"\\"\\"Sort by field values in descending order.\\"\\"\\"
              DESC
            }

<<<<<<< HEAD
            type StringAggregateSelection {
              longest: String!
              shortest: String!
            }

            type Subscription {
              \\"\\"\\"Subscribe to updates from Actor\\"\\"\\"
              subscribeToActor(types: [NodeUpdatedType!], where: ActorWhere): ActorSubscriptionResponse!
              \\"\\"\\"Subscribe to updates from Movie\\"\\"\\"
              subscribeToMovie(types: [NodeUpdatedType!], where: MovieWhere): MovieSubscriptionResponse!
=======
            type StringAggregateSelectionNullable {
              longest: String
              shortest: String
>>>>>>> cae256d7
            }

            type UpdateActorsMutationResponse {
              actors: [Actor!]!
              info: UpdateInfo!
            }

            type UpdateInfo {
              bookmark: String
              nodesCreated: Int!
              nodesDeleted: Int!
              relationshipsCreated: Int!
              relationshipsDeleted: Int!
            }

            type UpdateMoviesMutationResponse {
              info: UpdateInfo!
              movies: [Movie!]!
            }
            "
        `);
    });
});<|MERGE_RESOLUTION|>--- conflicted
+++ resolved
@@ -289,10 +289,6 @@
             "schema {
               query: Query
               mutation: Mutation
-<<<<<<< HEAD
-              subscription: Subscription
-=======
->>>>>>> cae256d7
             }
 
             type Actor {
@@ -302,11 +298,7 @@
 
             type ActorAggregateSelection {
               count: Int!
-<<<<<<< HEAD
-              name: StringAggregateSelection!
-=======
               name: StringAggregateSelectionNullable!
->>>>>>> cae256d7
             }
 
             input ActorCreateInput {
@@ -326,21 +318,6 @@
               totalScreenTime: SortDirection
             }
 
-<<<<<<< HEAD
-            type ActorSubscriptionResponse {
-              actor: Actor
-              id: Int!
-              name: String!
-              propsUpdated: [String!]
-              relationshipID: String
-              relationshipName: String
-              toID: String
-              toType: String
-              type: String!
-            }
-
-=======
->>>>>>> cae256d7
             input ActorUpdateInput {
               name: String
             }
@@ -382,15 +359,9 @@
               relationshipsDeleted: Int!
             }
 
-<<<<<<< HEAD
-            type IDAggregateSelection {
-              longest: ID!
-              shortest: ID!
-=======
             type IDAggregateSelectionNullable {
               longest: ID
               shortest: ID
->>>>>>> cae256d7
             }
 
             type Movie {
@@ -400,11 +371,7 @@
 
             type MovieAggregateSelection {
               count: Int!
-<<<<<<< HEAD
-              id: IDAggregateSelection!
-=======
               id: IDAggregateSelectionNullable!
->>>>>>> cae256d7
             }
 
             input MovieCreateInput {
@@ -423,21 +390,6 @@
               id: SortDirection
             }
 
-<<<<<<< HEAD
-            type MovieSubscriptionResponse {
-              id: Int!
-              movie: Movie
-              name: String!
-              propsUpdated: [String!]
-              relationshipID: String
-              relationshipName: String
-              toID: String
-              toType: String
-              type: String!
-            }
-
-=======
->>>>>>> cae256d7
             input MovieUpdateInput {
               id: ID
             }
@@ -466,17 +418,6 @@
               updateMovies(update: MovieUpdateInput, where: MovieWhere): UpdateMoviesMutationResponse!
             }
 
-<<<<<<< HEAD
-            enum NodeUpdatedType {
-              Connected
-              Created
-              Deleted
-              Disconnected
-              Updated
-            }
-
-=======
->>>>>>> cae256d7
             type Query {
               actors(options: ActorOptions, where: ActorWhere): [Actor!]!
               actorsAggregate(where: ActorWhere): ActorAggregateSelection!
@@ -493,22 +434,9 @@
               DESC
             }
 
-<<<<<<< HEAD
-            type StringAggregateSelection {
-              longest: String!
-              shortest: String!
-            }
-
-            type Subscription {
-              \\"\\"\\"Subscribe to updates from Actor\\"\\"\\"
-              subscribeToActor(types: [NodeUpdatedType!], where: ActorWhere): ActorSubscriptionResponse!
-              \\"\\"\\"Subscribe to updates from Movie\\"\\"\\"
-              subscribeToMovie(types: [NodeUpdatedType!], where: MovieWhere): MovieSubscriptionResponse!
-=======
             type StringAggregateSelectionNullable {
               longest: String
               shortest: String
->>>>>>> cae256d7
             }
 
             type UpdateActorsMutationResponse {
