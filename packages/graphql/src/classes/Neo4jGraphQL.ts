/*
 * Copyright (c) "Neo4j"
 * Neo4j Sweden AB [http://neo4j.com]
 *
 * This file is part of Neo4j.
 *
 * Licensed under the Apache License, Version 2.0 (the "License");
 * you may not use this file except in compliance with the License.
 * You may obtain a copy of the License at
 *
 *     http://www.apache.org/licenses/LICENSE-2.0
 *
 * Unless required by applicable law or agreed to in writing, software
 * distributed under the License is distributed on an "AS IS" BASIS,
 * WITHOUT WARRANTIES OR CONDITIONS OF ANY KIND, either express or implied.
 * See the License for the specific language governing permissions and
 * limitations under the License.
 */

import Debug from "debug";
import { Driver } from "neo4j-driver";
import { DocumentNode, GraphQLResolveInfo, GraphQLSchema, parse, printSchema, print } from "graphql";
import { PubSub, PubSubEngine } from "graphql-subscriptions";
import { addResolversToSchema, addSchemaLevelResolver, IExecutableSchemaDefinition } from "@graphql-tools/schema";
import { SchemaDirectiveVisitor } from "@graphql-tools/utils";
import type { DriverConfig, CypherQueryOptions, Context } from "../types";
import { makeAugmentedSchema } from "../schema";
import Node from "./Node";
import Relationship from "./Relationship";
import checkNeo4jCompat from "./utils/verify-database";
import { getJWT } from "../auth";
import { DEBUG_GRAPHQL } from "../constants";
import createAuthParam from "../translate/create-auth-param";
import assertIndexesAndConstraints, {
    AssertIndexesAndConstraintsOptions,
} from "./utils/asserts-indexes-and-constraints";

const debug = Debug(DEBUG_GRAPHQL);

export interface Neo4jGraphQLJWT {
    jwksEndpoint?: string;
    secret?: string;
    noVerify?: boolean;
    rolesPath?: string;
}

export interface Neo4jGraphQLConfig {
    driverConfig?: DriverConfig;
    jwt?: Neo4jGraphQLJWT;
    enableRegex?: boolean;
    skipValidateTypeDefs?: boolean;
    addInternalIdsToSchema?: boolean;
    queryOptions?: CypherQueryOptions;
}

export interface Neo4jGraphQLConstructor extends Omit<IExecutableSchemaDefinition, "schemaDirectives"> {
    config?: Neo4jGraphQLConfig;
    driver?: Driver;

    /**
     * A PubSub instance as defined in graphql-subscriptions.
     * If this is not provided, the @neo4j/graphql will default to a local
     * PubSub provider. If you plan on running more than one instance of your application
     * in parallel it is suggested that you connect a subscriptions manager such as Redis.
     * 
     * More information on graphql-subscriptions:  
     * https://github.com/apollographql/graphql-subscriptions
     * 
     * List of pubsub implementations:  
     * https://github.com/apollographql/graphql-subscriptions#pubsub-implementations
     */
    pubsub?: PubSubEngine;
    schemaDirectives?: Record<string, typeof SchemaDirectiveVisitor>;
}

class Neo4jGraphQL {
    public schema: GraphQLSchema;
    public nodes: Node[];
    public relationships: Relationship[];
    public document: DocumentNode;
    private driver?: Driver;

    public pubsub: PubSubEngine;

    public config?: Neo4jGraphQLConfig;

    constructor(input: Neo4jGraphQLConstructor) {
        const { config = {}, driver, pubsub, resolvers, schemaDirectives, ...schemaDefinition } = input;
        const { nodes, relationships, schema } = makeAugmentedSchema(schemaDefinition, {
            enableRegex: config.enableRegex,
            skipValidateTypeDefs: config.skipValidateTypeDefs,
            addInternalIdsToSchema: config.addInternalIdsToSchema,
        });

        this.driver = driver;
        this.pubsub = pubsub ||  new PubSub();
        this.config = config;
        this.nodes = nodes;
        this.relationships = relationships;
        this.schema = schema;

        /*
            Order must be:

                addResolversToSchema -> visitSchemaDirectives -> createWrappedSchema

            addResolversToSchema breaks schema directives added before it

            createWrappedSchema must come last so that all requests have context prepared correctly
        */
        if (resolvers) {
            if (Array.isArray(resolvers)) {
                resolvers.forEach((r) => {
                    this.schema = addResolversToSchema(this.schema, r);
                });
            } else {
                this.schema = addResolversToSchema(this.schema, resolvers);
            }
        }

        if (schemaDirectives) {
            SchemaDirectiveVisitor.visitSchemaDirectives(this.schema, schemaDirectives);
        }

        this.schema = this.createWrappedSchema({ schema: this.schema });
        this.document = parse(printSchema(schema));
    }

    async onSubscriptionConnect(context: Context) {
        this.populateContext(context);
        await context.neoSchema.authenticateContext(context);
        context.subCache = context.subCache || {};
        return context;
    }

    // Mutates context with variables from this Neo4jGraphql instance
    public populateContext(context: Partial<Context>) {
        if (!context?.driver) {
            if (!this.driver) {
                throw new Error(
                    "A Neo4j driver instance must either be passed to Neo4jGraphQL on construction, or passed as context.driver in each request."
                );
            }
            context.driver = this.driver;
        }
    
        if (!context.queryOptions) {
            context.queryOptions = this.config?.queryOptions;
        }

        if (!context?.driverConfig) {
            context.driverConfig = this.config?.driverConfig;
        }

        if (!context?.pubsub) {
            context.pubsub = this.pubsub;
        }

        context.neoSchema = this;

        return context as Context;
    }

    // Mutates context to add authentication information (.jwt and .auth)
    public async authenticateContext(context: Context) {

        if (!context.jwt) {
            context.jwt = await getJWT(context);
        }

        // temporary cast to as any, remove when type is fixed
        context.auth = createAuthParam({ context }) as any;
    }

    private createWrappedSchema({
        schema,
    }: {
        schema: GraphQLSchema;
    }): GraphQLSchema {
        return addSchemaLevelResolver(schema, async (obj, _args, context: any, resolveInfo: GraphQLResolveInfo) => {

            if (debug.enabled) {
                const query = print(resolveInfo.operation);

                debug(
                    "%s",
                    `Incoming GraphQL:\nQuery:\n${query}\nVariables:\n${JSON.stringify(
                        resolveInfo.variableValues,
                        null,
                        2
                    )}`
                );
            }

            this.populateContext(context);

            /*
                Deleting this property ensures that we call this function more than once,
                See https://github.com/ardatan/graphql-tools/issues/353#issuecomment-499569711
            */
            // @ts-ignore: Deleting private property from object
            delete resolveInfo.operation.__runAtMostOnce; // eslint-disable-line no-param-reassign,no-underscore-dangle

<<<<<<< HEAD
            context.resolveTree = getNeo4jResolveTree(resolveInfo);
            await this.authenticateContext(context);

=======
            if (!context?.driver) {
                if (!this.driver) {
                    throw new Error(
                        "A Neo4j driver instance must either be passed to Neo4jGraphQL on construction, or passed as context.driver in each request."
                    );
                }
                context.driver = this.driver;
            }

            if (!context?.driverConfig) {
                context.driverConfig = driverConfig;
            }

            context.neoSchema = this;
            if (!context.jwt) {
                context.jwt = await getJWT(context);
            }

            context.auth = createAuthParam({ context });

            context.queryOptions = config.queryOptions;
>>>>>>> edbd3037
            return obj;
        });
    }

    async checkNeo4jCompat(input: { driver?: Driver; driverConfig?: DriverConfig } = {}): Promise<void> {
        const driver = input.driver || this.driver;
        const driverConfig = input.driverConfig || this.config?.driverConfig;

        if (!driver) {
            throw new Error("neo4j-driver Driver missing");
        }

        return checkNeo4jCompat({ driver, driverConfig });
    }

    async assertIndexesAndConstraints(
        input: { driver?: Driver; driverConfig?: DriverConfig; options?: AssertIndexesAndConstraintsOptions } = {}
    ): Promise<void> {
        const driver = input.driver || this.driver;
        const driverConfig = input.driverConfig || this.config?.driverConfig;

        if (!driver) {
            throw new Error("neo4j-driver Driver missing");
        }

        await assertIndexesAndConstraints({ driver, driverConfig, nodes: this.nodes, options: input.options });
    }
}

export default Neo4jGraphQL;<|MERGE_RESOLUTION|>--- conflicted
+++ resolved
@@ -201,33 +201,9 @@
             // @ts-ignore: Deleting private property from object
             delete resolveInfo.operation.__runAtMostOnce; // eslint-disable-line no-param-reassign,no-underscore-dangle
 
-<<<<<<< HEAD
             context.resolveTree = getNeo4jResolveTree(resolveInfo);
             await this.authenticateContext(context);
 
-=======
-            if (!context?.driver) {
-                if (!this.driver) {
-                    throw new Error(
-                        "A Neo4j driver instance must either be passed to Neo4jGraphQL on construction, or passed as context.driver in each request."
-                    );
-                }
-                context.driver = this.driver;
-            }
-
-            if (!context?.driverConfig) {
-                context.driverConfig = driverConfig;
-            }
-
-            context.neoSchema = this;
-            if (!context.jwt) {
-                context.jwt = await getJWT(context);
-            }
-
-            context.auth = createAuthParam({ context });
-
-            context.queryOptions = config.queryOptions;
->>>>>>> edbd3037
             return obj;
         });
     }
