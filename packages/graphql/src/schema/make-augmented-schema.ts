--- conflicted
+++ resolved
@@ -38,16 +38,12 @@
     ScalarTypeDefinitionNode,
     UnionTypeDefinitionNode
 } from "graphql";
-<<<<<<< HEAD
-import { InputTypeComposer, InputTypeComposerFieldConfigAsObjectDefinition, ObjectTypeComposer, SchemaComposer } from "graphql-compose";
-=======
 import {
     SchemaComposer,
     ObjectTypeComposer,
     InputTypeComposerFieldConfigAsObjectDefinition,
     upperFirst,
 } from "graphql-compose";
->>>>>>> 641bfa35
 import pluralize from "pluralize";
 import { Exclude, Node } from "../classes";
 import { NodeDirective } from "../classes/NodeDirective";
@@ -58,16 +54,13 @@
 import createConnectionFields from "./create-connection-fields";
 import createRelationshipFields from "./create-relationship-fields";
 import getAuth from "./get-auth";
-<<<<<<< HEAD
+import { PrimitiveField, Auth, FullText } from "../types";
 import getCustomResolvers from "./get-custom-resolvers";
 import getObjFieldMeta, { ObjectFields } from "./get-obj-field-meta";
 import getWhereFields from "./get-where-fields";
 import parseExcludeDirective from "./parse-exclude-directive";
 import parseNodeDirective from "./parse-node-directive";
 import * as point from "./point";
-=======
-import { PrimitiveField, Auth, FullText } from "../types";
->>>>>>> 641bfa35
 import {
     aggregateResolver,
     countResolver,
@@ -80,15 +73,12 @@
 import * as Scalars from "./scalars";
 import { graphqlDirectivesToCompose, objectFieldsToComposeFields } from "./to-compose";
 import { validateDocument } from "./validation";
-<<<<<<< HEAD
-=======
 import * as constants from "../constants";
 import createRelationshipFields from "./create-relationship-fields";
 import createConnectionFields from "./create-connection-fields";
 import { NodeDirective } from "../classes/NodeDirective";
 import parseNodeDirective from "./parse-node-directive";
 import parseFulltextDirective from "./parse/parse-fulltext-directive";
->>>>>>> 641bfa35
 
 function makeAugmentedSchema(
     { typeDefs, ...schemaDefinition }: IExecutableSchemaDefinition,
