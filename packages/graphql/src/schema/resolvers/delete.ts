/*
 * Copyright (c) "Neo4j"
 * Neo4j Sweden AB [http://neo4j.com]
 *
 * This file is part of Neo4j.
 *
 * Licensed under the Apache License, Version 2.0 (the "License");
 * you may not use this file except in compliance with the License.
 * You may obtain a copy of the License at
 *
 *     http://www.apache.org/licenses/LICENSE-2.0
 *
 * Unless required by applicable law or agreed to in writing, software
 * distributed under the License is distributed on an "AS IS" BASIS,
 * WITHOUT WARRANTIES OR CONDITIONS OF ANY KIND, either express or implied.
 * See the License for the specific language governing permissions and
 * limitations under the License.
 */
<<<<<<< HEAD
import { Node } from "../../classes";
=======

import { GraphQLResolveInfo } from "graphql";
import getNeo4jResolveTree from "../../utils/get-neo4j-resolve-tree";
import { execute } from "../../utils";
>>>>>>> edbd3037
import { translateDelete } from "../../translate";
import { Context } from "../../types";
import { execute, publishMutateMeta } from "../../utils";

export default function deleteResolver({ node }: { node: Node }) {
    async function resolve(_root: any, _args: any, _context: unknown, info: GraphQLResolveInfo) {
        const context = _context as Context;
        context.resolveTree = getNeo4jResolveTree(info);
        const [cypher, params] = translateDelete({ context, node });
        const executeResult = await execute({
            cypher,
            params,
            defaultAccessMode: "WRITE",
            context,
        });
        publishMutateMeta({
            context,
            executeResult,
        });

        return { bookmark: executeResult.bookmark, ...executeResult.statistics };
    }

    return {
        type: `DeleteInfo!`,
        resolve,
        args: {
            where: `${node.name}Where`,
            ...(node.relationFields.length
                ? {
                      delete: `${node.name}DeleteInput`,
                  }
                : {}),
        },
    };
}<|MERGE_RESOLUTION|>--- conflicted
+++ resolved
@@ -16,17 +16,12 @@
  * See the License for the specific language governing permissions and
  * limitations under the License.
  */
-<<<<<<< HEAD
+import { GraphQLResolveInfo } from "graphql";
 import { Node } from "../../classes";
-=======
-
-import { GraphQLResolveInfo } from "graphql";
-import getNeo4jResolveTree from "../../utils/get-neo4j-resolve-tree";
-import { execute } from "../../utils";
->>>>>>> edbd3037
 import { translateDelete } from "../../translate";
 import { Context } from "../../types";
 import { execute, publishMutateMeta } from "../../utils";
+import getNeo4jResolveTree from "../../utils/get-neo4j-resolve-tree";
 
 export default function deleteResolver({ node }: { node: Node }) {
     async function resolve(_root: any, _args: any, _context: unknown, info: GraphQLResolveInfo) {
