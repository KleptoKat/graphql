--- conflicted
+++ resolved
@@ -21,11 +21,8 @@
 import { Node } from "../../classes";
 import { translateCreate } from "../../translate";
 import { Context } from "../../types";
-<<<<<<< HEAD
 import { execute, publishMutateMeta } from "../../utils";
-=======
 import getNeo4jResolveTree from "../../utils/get-neo4j-resolve-tree";
->>>>>>> edbd3037
 
 export default function createResolver({ node }: { node: Node }) {
     async function resolve(_root: any, _args: any, _context: unknown, info: GraphQLResolveInfo) {
