--- conflicted
+++ resolved
@@ -21,12 +21,8 @@
 import WithProjector from "../classes/WithProjector";
 import { Context } from "../types";
 import { trimmer } from "../utils";
-<<<<<<< HEAD
-import { NodeBuilder } from "../utils/test/builders/node-builder";
+import { NodeBuilder } from "../../tests/utils/builders/node-builder";
 import createCreateAndParams from "./create-create-and-params";
-=======
-import { NodeBuilder } from "../../tests/utils/builders/node-builder";
->>>>>>> edbd3037
 
 describe("createCreateAndParams", () => {
     test("should return the correct projection with 1 selection", () => {
