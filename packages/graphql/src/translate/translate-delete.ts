/*
 * Copyright (c) "Neo4j"
 * Neo4j Sweden AB [http://neo4j.com]
 *
 * This file is part of Neo4j.
 *
 * Licensed under the Apache License, Version 2.0 (the "License");
 * you may not use this file except in compliance with the License.
 * You may obtain a copy of the License at
 *
 *     http://www.apache.org/licenses/LICENSE-2.0
 *
 * Unless required by applicable law or agreed to in writing, software
 * distributed under the License is distributed on an "AS IS" BASIS,
 * WITHOUT WARRANTIES OR CONDITIONS OF ANY KIND, either express or implied.
 * See the License for the specific language governing permissions and
 * limitations under the License.
 */

import { Node } from "../classes";
import WithProjector from "../classes/WithProjector";
import { AUTH_FORBIDDEN_ERROR } from "../constants";
import { Context, GraphQLWhereArg } from "../types";
import createAuthAndParams from "./create-auth-and-params";
import createDeleteAndParams from "./create-delete-and-params";
import createWhereAndParams from "./create-where-and-params";

function translateDelete({ context, node }: { context: Context; node: Node }): [string, any] {
    const { resolveTree } = context;
    const whereInput = resolveTree.args.where as GraphQLWhereArg;
    const deleteInput = resolveTree.args.delete;
    const labels = node.getLabelString(context);

    const varName = "this";
<<<<<<< HEAD
    const matchStr = `MATCH (${varName}${labels})`;
    let whereStr = "";
=======
    let matchAndWhereStr = "";
>>>>>>> cae256d7
    let allowStr = "";
    let deleteStr = "";
    let cypherParams: { [k: string]: any } = {};
    const whereStrs: string[] = [];
    const withProjector = new WithProjector({ variables: [ varName ] });

    if (whereInput) {
        const where = createWhereAndParams({
            whereInput,
            varName,
            node,
            context,
            recursing: true,
        });
        if (where[0]) {
            whereStrs.push(where[0]);
            cypherParams = { ...cypherParams, ...where[1] };
        }
    }

    const whereAuth = createAuthAndParams({
        operation: "DELETE",
        entity: node,
        context,
        where: { varName, node },
    });
    if (whereAuth[0]) {
        whereStrs.push(whereAuth[0]);
        cypherParams = { ...cypherParams, ...whereAuth[1] };
    }

    if (whereStrs.length) {
        whereStr = `WHERE ${whereStrs.join(" AND ")}`;
    }

    const allowAuth = createAuthAndParams({
        operations: "DELETE",
        entity: node,
        context,
        allow: {
            parentNode: node,
            varName,
        },
    });
    if (allowAuth[0]) {
        cypherParams = { ...cypherParams, ...allowAuth[1] };
        allowStr = withProjector.nextWith();
        allowStr = `CALL apoc.util.validate(NOT(${allowAuth[0]}), "${AUTH_FORBIDDEN_ERROR}", [0])`;
    }

    if (deleteInput) {
        const deleteAndParams = createDeleteAndParams({
            context,
            node,
            deleteInput,
            varName,
            parentVar: varName,
            withProjector,
            parameterPrefix: `${varName}_${resolveTree.name}.args.delete`,
        });
        [deleteStr] = deleteAndParams;
        cypherParams = {
            ...cypherParams,
            ...(deleteStr.includes(resolveTree.name)
                ? { [`${varName}_${resolveTree.name}`]: { args: { delete: deleteInput } } }
                : {}),
            ...deleteAndParams[1],
        };
    }

<<<<<<< HEAD
    withProjector.markMutationMeta({
        type: 'Deleted',
        idVar: `id(${ varName })`,
        name: node.name,
    });

    const cypher = [
        matchStr,
        whereStr,
        deleteStr,
        allowStr,
        withProjector.nextWith(),
        `DETACH DELETE ${varName}`,
        withProjector.nextReturn([], {
            excludeVariables: withProjector.variables,
        }),
    ];
=======
    const cypher = [matchAndWhereStr, deleteStr, allowStr, `DETACH DELETE ${varName}`];
>>>>>>> cae256d7

    return [cypher.filter(Boolean).join("\n"), cypherParams];
}

export default translateDelete;<|MERGE_RESOLUTION|>--- conflicted
+++ resolved
@@ -32,12 +32,8 @@
     const labels = node.getLabelString(context);
 
     const varName = "this";
-<<<<<<< HEAD
     const matchStr = `MATCH (${varName}${labels})`;
     let whereStr = "";
-=======
-    let matchAndWhereStr = "";
->>>>>>> cae256d7
     let allowStr = "";
     let deleteStr = "";
     let cypherParams: { [k: string]: any } = {};
@@ -59,7 +55,7 @@
     }
 
     const whereAuth = createAuthAndParams({
-        operation: "DELETE",
+        operations: "DELETE",
         entity: node,
         context,
         where: { varName, node },
@@ -108,7 +104,6 @@
         };
     }
 
-<<<<<<< HEAD
     withProjector.markMutationMeta({
         type: 'Deleted',
         idVar: `id(${ varName })`,
@@ -126,9 +121,6 @@
             excludeVariables: withProjector.variables,
         }),
     ];
-=======
-    const cypher = [matchAndWhereStr, deleteStr, allowStr, `DETACH DELETE ${varName}`];
->>>>>>> cae256d7
 
     return [cypher.filter(Boolean).join("\n"), cypherParams];
 }
