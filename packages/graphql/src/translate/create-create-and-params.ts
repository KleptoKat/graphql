/*
 * Copyright (c) "Neo4j"
 * Neo4j Sweden AB [http://neo4j.com]
 *
 * This file is part of Neo4j.
 *
 * Licensed under the Apache License, Version 2.0 (the "License");
 * you may not use this file except in compliance with the License.
 * You may obtain a copy of the License at
 *
 *     http://www.apache.org/licenses/LICENSE-2.0
 *
 * Unless required by applicable law or agreed to in writing, software
 * distributed under the License is distributed on an "AS IS" BASIS,
 * WITHOUT WARRANTIES OR CONDITIONS OF ANY KIND, either express or implied.
 * See the License for the specific language governing permissions and
 * limitations under the License.
 */

import { Node, Relationship } from "../classes";
import WithProjector from "../classes/WithProjector";
import { AUTH_FORBIDDEN_ERROR } from "../constants";
import { Context } from "../types";
import mapToDbProperty from "../utils/map-to-db-property";
import createAuthAndParams from "./create-auth-and-params";
import createConnectAndParams from "./create-connect-and-params";
import createSetRelationshipPropertiesAndParams from "./create-set-relationship-properties-and-params";

interface Res {
    creates: string[];
    params: any;
    meta?: CreateMeta;
}

interface CreateMeta {
    authStrs: string[];
}

function createCreateAndParams({
    input,
    varName,
    node,
    context,
    withProjector,
    insideDoWhen,
}: {
    input: any;
    varName: string;
    node: Node;
    context: Context;
    withProjector: WithProjector;
    insideDoWhen?: boolean;
}): [string, any] {

    function reducer(res: Res, [key, value]: [string, any]): Res {
        const _varName = `${varName}_${key}`;
        const relationField = node.relationFields.find((x) => key === x.fieldName);
        const primitiveField = node.primitiveFields.find((x) => key === x.fieldName);
        const pointField = node.pointFields.find((x) => key === x.fieldName);

        const dbFieldName = mapToDbProperty(node, key);

        if (relationField) {
            const refNodes: Node[] = [];
            // let unionTypeName = "";

            if (relationField.union) {
                // [unionTypeName] = key.split(`${relationField.fieldName}_`).join("").split("_");

                Object.keys(value).forEach((unionTypeName) => {
                    refNodes.push(context.neoSchema.nodes.find((x) => x.name === unionTypeName) as Node);
                });

                // refNode = context.neoSchema.nodes.find((x) => x.name === unionTypeName) as Node;
            } else if (relationField.interface) {
                relationField.interface?.implementations?.forEach((implementationName) => {
                    refNodes.push(context.neoSchema.nodes.find((x) => x.name === implementationName) as Node);
                });
            } else {
                refNodes.push(context.neoSchema.nodes.find((x) => x.name === relationField.typeMeta.name) as Node);
            }

            refNodes.forEach((refNode) => {
                const v = relationField.union ? value[refNode.name] : value;
                const unionTypeName = relationField.union || relationField.interface ? refNode.name : "";

                if (v.create) {
                    const creates = relationField.typeMeta.array ? v.create : [v.create];
                    creates.forEach((create, index) => {
<<<<<<< HEAD
                        res.creates.push(withProjector.nextWith());
=======
                        if (relationField.interface && !create.node[refNode.name]) {
                            return;
                        }

                        res.creates.push(`\nWITH ${withVars.join(", ")}`);
>>>>>>> 235331e5

                        const baseName = `${_varName}${relationField.union ? "_" : ""}${unionTypeName}${index}`;
                        const nodeName = `${baseName}_node`;
                        const propertiesName = `${baseName}_relationship`;

                        // const childWithProjector = withProjector.createChild(baseName);
                        withProjector.addVariable(nodeName);

                        const recurse = createCreateAndParams({
                            input: relationField.interface ? create.node[refNode.name] : create.node,
                            context,
                            node: refNode,
                            varName: nodeName,
                            withProjector,
                        });
                        res.creates.push(recurse[0]);
                        res.params = { ...res.params, ...recurse[1] };

                        const inStr = relationField.direction === "IN" ? "<-" : "-";
                        const outStr = relationField.direction === "OUT" ? "->" : "-";
                        const relTypeStr = `[${relationField.properties ? propertiesName : ""}:${relationField.type}]`;
                        res.creates.push(`MERGE (${varName})${inStr}${relTypeStr}${outStr}(${nodeName})`);

                        if (relationField.properties) {
                            const relationship = (context.neoSchema.relationships.find(
                                (x) => x.properties === relationField.properties
                            ) as unknown) as Relationship;

                            const setA = createSetRelationshipPropertiesAndParams({
                                properties: create.edge ?? {},
                                varName: propertiesName,
                                relationship,
                                operation: "CREATE",
                            });
                            res.creates.push(setA[0]);
                            res.params = { ...res.params, ...setA[1] };
                        }

                        // withProjector.mergeWithChild(childWithProjector);
                        withProjector.removeVariable(nodeName);
                    });
                }

                if (!relationField.interface && v.connect) {
                    const connectAndParams = createConnectAndParams({
                        withProjector,
                        value: v.connect,
                        varName: `${_varName}${relationField.union ? "_" : ""}${unionTypeName}_connect`,
                        parentVar: varName,
                        relationField,
                        context,
                        refNodes: [refNode],
                        labelOverride: unionTypeName,
                        parentNode: node,
                        fromCreate: true,
                    });
                    res.creates.push(connectAndParams[0]);
                    res.params = { ...res.params, ...connectAndParams[1] };
                }
            });

            if (relationField.interface && value.connect) {
                const connectAndParams = createConnectAndParams({
                    withVars,
                    value: value.connect,
                    varName: `${_varName}${relationField.union ? "_" : ""}_connect`,
                    parentVar: varName,
                    relationField,
                    context,
                    refNodes,
                    labelOverride: "",
                    parentNode: node,
                    fromCreate: true,
                });
                res.creates.push(connectAndParams[0]);
                res.params = { ...res.params, ...connectAndParams[1] };
            }

            return res;
        }

        if (primitiveField?.auth) {
            const authAndParams = createAuthAndParams({
                entity: primitiveField,
                operation: "CREATE",
                context,
                bind: { parentNode: node, varName, chainStr: _varName },
                escapeQuotes: Boolean(insideDoWhen),
            });
            if (authAndParams[0]) {
                if (!res.meta) {
                    res.meta = { authStrs: [] };
                }

                res.meta.authStrs.push(authAndParams[0]);
                res.params = { ...res.params, ...authAndParams[1] };
            }
        }

        if (pointField) {
            if (pointField.typeMeta.array) {
                res.creates.push(`SET ${varName}.${dbFieldName} = [p in $${_varName} | point(p)]`);
            } else {
                res.creates.push(`SET ${varName}.${dbFieldName} = point($${_varName})`);
            }

            res.params[_varName] = value;

            return res;
        }

        res.creates.push(`SET ${varName}.${dbFieldName} = $${_varName}`);
        res.params[_varName] = value;

        return res;
    }

<<<<<<< HEAD
    const labels = node.labelString;
    const initial = [
        `CREATE (${varName}${labels})`,
    ];
=======
    const labels = node.getLabelString(context);
    const initial = [`CREATE (${varName}${labels})`];
>>>>>>> 235331e5

    const timestampedFields = node.temporalFields.filter(
        (x) => ["DateTime", "Time"].includes(x.typeMeta.name) && x.timestamps?.includes("CREATE")
    );
    timestampedFields.forEach((field) => {
        // DateTime -> datetime(); Time -> time()
        initial.push(`SET ${varName}.${field.dbPropertyName} = ${field.typeMeta.name.toLowerCase()}()`);
    });

    const autogeneratedIdFields = node.primitiveFields.filter((x) => x.autogenerate);
    autogeneratedIdFields.forEach((f) => {
        initial.push(`SET ${varName}.${f.dbPropertyName} = randomUUID()`);
    });

    withProjector.markMutationMeta({
        type: 'Created',
        name: node.name,
        idVar: `id(${ varName })`,
        propertiesVar: varName,
    });

    // eslint-disable-next-line prefer-const
    let { creates, params, meta } = Object.entries(input).reduce(reducer, {
        creates: initial,
        params: {},
    });

    const forbiddenString = insideDoWhen ? `\\"${AUTH_FORBIDDEN_ERROR}\\"` : `"${AUTH_FORBIDDEN_ERROR}"`;

    if (node.auth) {
        const bindAndParams = createAuthAndParams({
            entity: node,
            operation: "CREATE",
            context,
            bind: { parentNode: node, varName },
            escapeQuotes: Boolean(insideDoWhen),
        });
        if (bindAndParams[0]) {
            creates.push(withProjector.nextWith());
            creates.push(`CALL apoc.util.validate(NOT(${bindAndParams[0]}), ${forbiddenString}, [0])`);
            params = { ...params, ...bindAndParams[1] };
        }
    }

    if (meta?.authStrs.length) {
        creates.push(withProjector.nextWith());
        creates.push(`CALL apoc.util.validate(NOT(${meta.authStrs.join(" AND ")}), ${forbiddenString}, [0])`);
    }

    return [creates.join("\n"), params];
}

export default createCreateAndParams;<|MERGE_RESOLUTION|>--- conflicted
+++ resolved
@@ -87,15 +87,10 @@
                 if (v.create) {
                     const creates = relationField.typeMeta.array ? v.create : [v.create];
                     creates.forEach((create, index) => {
-<<<<<<< HEAD
-                        res.creates.push(withProjector.nextWith());
-=======
                         if (relationField.interface && !create.node[refNode.name]) {
                             return;
                         }
-
-                        res.creates.push(`\nWITH ${withVars.join(", ")}`);
->>>>>>> 235331e5
+                        res.creates.push(withProjector.nextWith());
 
                         const baseName = `${_varName}${relationField.union ? "_" : ""}${unionTypeName}${index}`;
                         const nodeName = `${baseName}_node`;
@@ -213,15 +208,8 @@
         return res;
     }
 
-<<<<<<< HEAD
-    const labels = node.labelString;
-    const initial = [
-        `CREATE (${varName}${labels})`,
-    ];
-=======
     const labels = node.getLabelString(context);
     const initial = [`CREATE (${varName}${labels})`];
->>>>>>> 235331e5
 
     const timestampedFields = node.temporalFields.filter(
         (x) => ["DateTime", "Time"].includes(x.typeMeta.name) && x.timestamps?.includes("CREATE")
