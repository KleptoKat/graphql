/*
 * Copyright (c) "Neo4j"
 * Neo4j Sweden AB [http://neo4j.com]
 *
 * This file is part of Neo4j.
 *
 * Licensed under the Apache License, Version 2.0 (the "License");
 * you may not use this file except in compliance with the License.
 * You may obtain a copy of the License at
 *
 *     http://www.apache.org/licenses/LICENSE-2.0
 *
 * Unless required by applicable law or agreed to in writing, software
 * distributed under the License is distributed on an "AS IS" BASIS,
 * WITHOUT WARRANTIES OR CONDITIONS OF ANY KIND, either express or implied.
 * See the License for the specific language governing permissions and
 * limitations under the License.
 */

import createConnectAndParams from "./create-connect-and-params";
import { Neo4jGraphQL } from "../classes";
import { Context } from "../types";
import { trimmer } from "../utils";
<<<<<<< HEAD
import WithProjector from "../classes/WithProjector";
import { NodeBuilder } from "../utils/test/builders/node-builder";
=======
import { NodeBuilder } from "../../tests/utils/builders/node-builder";
>>>>>>> edbd3037

describe("createConnectAndParams", () => {
    test("should return the correct connection", () => {
        // @ts-ignore
        const node = new NodeBuilder({
            name: "Movie",
            enumFields: [],
            scalarFields: [],
            primitiveFields: [],
            relationFields: [
                {
                    direction: "OUT",
                    type: "SIMILAR",
                    fieldName: "similarMovies",
                    inherited: false,
                    typeMeta: {
                        name: "Movie",
                        array: true,
                        required: false,
                        pretty: "[Movies]",
                        input: {
                            where: {
                                type: "Movie",
                                pretty: "[Movie]",
                            },
                            create: {
                                type: "Movie",
                                pretty: "[Movie]",
                            },
                            update: {
                                type: "Movie",
                                pretty: "[Movie]",
                            },
                        },
                    },
                    otherDirectives: [],
                    arguments: [],
                },
            ],
            cypherFields: [],
            temporalFields: [],
            interfaceFields: [],
            pointFields: [],
            objectFields: [],
        }).instance();

        // @ts-ignore
        const neoSchema: Neo4jGraphQL = {
            nodes: [node],
        };

        // @ts-ignore
        const context: Context = { neoSchema };

        const result = createConnectAndParams({
            withProjector: new WithProjector({ variables: [ 'this' ] }),
            value: [
                {
                    where: { node: { title: "abc" } },
                    connect: { similarMovies: [{ where: { node: { title: "cba" } } }] },
                },
            ],
            varName: "this",
            relationField: node.relationFields[0],
            parentVar: "this",
            context,
            refNodes: [node],
            parentNode: node,
        });

        expect(trimmer(result[0])).toEqual(
            trimmer(`
                WITH this
                CALL {
                    WITH this
                    OPTIONAL MATCH (this0_node:Movie)
                    WHERE this0_node.title = $this0_node_title
                    CALL apoc.do.when(this0_node IS NOT NULL AND this IS NOT NULL, "
                        MERGE (this)-[:SIMILAR]->(this0_node)
                        RETURN this, this0_node, [ metaVal IN [{type: 'Connected', name: 'Movie', relationshipName: 'SIMILAR', toName: 'Movie', id: id(this), toID: id(this0_node)}] WHERE metaVal IS NOT NULL AND metaVal.id IS NOT NULL AND (metaVal.toID IS NOT NULL OR metaVal.toName IS NULL) ] as this0_node_mutateMeta
                    ", "", {this:this, this0_node:this0_node})
                    YIELD value

                    WITH this, this0_node, value.this0_node_mutateMeta as this_mutateMeta
                    WITH this, this0_node, this_mutateMeta
                    CALL {
                        WITH this, this0_node, this_mutateMeta
                        OPTIONAL MATCH (this0_node_similarMovies0_node:Movie)
                        WHERE this0_node_similarMovies0_node.title = $this0_node_similarMovies0_node_title
                        CALL apoc.do.when(this0_node_similarMovies0_node IS NOT NULL AND this0_node IS NOT NULL, "
                            MERGE (this0_node)-[:SIMILAR]->(this0_node_similarMovies0_node)
                            RETURN this, this0_node, this0_node_similarMovies0_node, [ metaVal IN [{type: 'Connected', name: 'Movie', relationshipName: 'SIMILAR', toName: 'Movie', id: id(this0_node), toID: id(this0_node_similarMovies0_node)}] WHERE metaVal IS NOT NULL AND metaVal.id IS NOT NULL AND (metaVal.toID IS NOT NULL OR metaVal.toName IS NULL) ] as this0_node_similarMovies0_node_mutateMeta
                        ", "", {this:this, this0_node:this0_node, this0_node_similarMovies0_node:this0_node_similarMovies0_node})
                        YIELD value
                        WITH this, this0_node, this0_node_similarMovies0_node, value.this0_node_similarMovies0_node_mutateMeta as this0_node_similarMovies_mutateMeta
                        RETURN REDUCE(tmp1_this0_node_similarMovies_mutateMeta = [], tmp2_this0_node_similarMovies_mutateMeta IN COLLECT(this0_node_similarMovies_mutateMeta) | tmp1_this0_node_similarMovies_mutateMeta + tmp2_this0_node_similarMovies_mutateMeta) as this0_node_similarMovies_mutateMeta
                    }
                    WITH this, this0_node, this_mutateMeta + this0_node_similarMovies_mutateMeta as this_mutateMeta
                    RETURN REDUCE(tmp1_this_mutateMeta = [], tmp2_this_mutateMeta IN COLLECT(this_mutateMeta) | tmp1_this_mutateMeta + tmp2_this_mutateMeta) as this_mutateMeta
                }
                WITH this, this_mutateMeta as mutateMeta
            `)
        );

        expect(result[1]).toMatchObject({
            this0_node_title: "abc",
            this0_node_similarMovies0_node_title: "cba",
        });
    });
});<|MERGE_RESOLUTION|>--- conflicted
+++ resolved
@@ -17,16 +17,12 @@
  * limitations under the License.
  */
 
-import createConnectAndParams from "./create-connect-and-params";
+import { NodeBuilder } from "../../tests/utils/builders/node-builder";
 import { Neo4jGraphQL } from "../classes";
+import WithProjector from "../classes/WithProjector";
 import { Context } from "../types";
 import { trimmer } from "../utils";
-<<<<<<< HEAD
-import WithProjector from "../classes/WithProjector";
-import { NodeBuilder } from "../utils/test/builders/node-builder";
-=======
-import { NodeBuilder } from "../../tests/utils/builders/node-builder";
->>>>>>> edbd3037
+import createConnectAndParams from "./create-connect-and-params";
 
 describe("createConnectAndParams", () => {
     test("should return the correct connection", () => {
