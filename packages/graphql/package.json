--- conflicted
+++ resolved
@@ -1,11 +1,6 @@
 {
     "name": "@neo4j/graphql",
-<<<<<<< HEAD
-    "private": false,
-    "version": "1.0.0",
-=======
     "version": "1.0.0-alpha.1",
->>>>>>> a8b4f383
     "description": "",
     "exports": {
         "require": "./dist/cjs/index.js"
